# Copyright 2016 The Kubernetes Authors All rights reserved.
#
# Licensed under the Apache License, Version 2.0 (the "License");
# you may not use this file except in compliance with the License.
# You may obtain a copy of the License at
#
#     http://www.apache.org/licenses/LICENSE-2.0
#
# Unless required by applicable law or agreed to in writing, software
# distributed under the License is distributed on an "AS IS" BASIS,
# WITHOUT WARRANTIES OR CONDITIONS OF ANY KIND, either express or implied.
# See the License for the specific language governing permissions and
# limitations under the License.

# Bump these on release - and please check ISO_VERSION for correctness.
VERSION_MAJOR ?= 1
VERSION_MINOR ?= 25
VERSION_BUILD ?= 2
RAW_VERSION=$(VERSION_MAJOR).$(VERSION_MINOR).$(VERSION_BUILD)
VERSION ?= v$(RAW_VERSION)

KUBERNETES_VERSION ?= $(shell egrep "DefaultKubernetesVersion =" pkg/minikube/constants/constants.go | cut -d \" -f2)
KIC_VERSION ?= $(shell egrep "Version =" pkg/drivers/kic/types.go | cut -d \" -f2)

# Default to .0 for higher cache hit rates, as build increments typically don't require new ISO versions
<<<<<<< HEAD
ISO_VERSION ?= v1.25.2
=======
ISO_VERSION ?= v1.25.0-1645046644-13612
>>>>>>> 9786d0a1
# Dashes are valid in semver, but not Linux packaging. Use ~ to delimit alpha/beta
DEB_VERSION ?= $(subst -,~,$(RAW_VERSION))
DEB_REVISION ?= 0

RPM_VERSION ?= $(DEB_VERSION)
RPM_REVISION ?= 0

# used by hack/jenkins/release_build_and_upload.sh and KVM_BUILD_IMAGE, see also BUILD_IMAGE below
# update this only by running `make update-golang-version`
GO_VERSION ?= 1.17.7
# update this only by running `make update-golang-version`
GO_K8S_VERSION_PREFIX ?= v1.24.0

# replace "x.y.0" => "x.y". kube-cross and golang.org/dl use different formats for x.y.0 go versions
KVM_GO_VERSION ?= $(GO_VERSION:.0=)


INSTALL_SIZE ?= $(shell du out/minikube-windows-amd64.exe | cut -f1)
BUILDROOT_BRANCH ?= 2021.02.4
# the go version on the line below is for the ISO and does not need to be updated often
GOLANG_OPTIONS = GO_VERSION=1.17 GO_HASH_FILE=$(PWD)/deploy/iso/minikube-iso/go.hash
BUILDROOT_OPTIONS = BR2_EXTERNAL=../../deploy/iso/minikube-iso $(GOLANG_OPTIONS)
REGISTRY ?= gcr.io/k8s-minikube

# Get git commit id
COMMIT_NO := $(shell git rev-parse HEAD 2> /dev/null || true)
COMMIT ?= $(if $(shell git status --porcelain --untracked-files=no),"${COMMIT_NO}-dirty","${COMMIT_NO}")
COMMIT_SHORT = $(shell git rev-parse --short HEAD 2> /dev/null || true)
# source code for image: https://github.com/spowelljr/xcgo
HYPERKIT_BUILD_IMAGE ?= gcr.io/k8s-minikube/xcgo:go1.17

# NOTE: "latest" as of 2021-02-06. kube-cross images aren't updated as often as Kubernetes
# https://github.com/kubernetes/kubernetes/blob/master/build/build-image/cross/VERSION
#

BUILD_IMAGE 	?= us.gcr.io/k8s-artifacts-prod/build-image/kube-cross:$(GO_K8S_VERSION_PREFIX)-go$(GO_VERSION)-bullseye.0

ISO_BUILD_IMAGE ?= $(REGISTRY)/buildroot-image

KVM_BUILD_IMAGE_AMD64 ?= $(REGISTRY)/kvm-build-image_amd64:$(KVM_GO_VERSION)
KVM_BUILD_IMAGE_ARM64 ?= $(REGISTRY)/kvm-build-image_arm64:$(KVM_GO_VERSION)

ISO_BUCKET ?= minikube/iso

MINIKUBE_VERSION ?= $(ISO_VERSION)
MINIKUBE_BUCKET ?= minikube/releases
MINIKUBE_UPLOAD_LOCATION := gs://${MINIKUBE_BUCKET}
MINIKUBE_RELEASES_URL=https://github.com/kubernetes/minikube/releases/download

KERNEL_VERSION ?= 4.19.202
# latest from https://github.com/golangci/golangci-lint/releases 
# update this only by running `make update-golint-version`
GOLINT_VERSION ?= v1.44.2
# Limit number of default jobs, to avoid the CI builds running out of memory
GOLINT_JOBS ?= 4
# see https://github.com/golangci/golangci-lint#memory-usage-of-golangci-lint
GOLINT_GOGC ?= 100
# options for lint (golangci-lint)
GOLINT_OPTIONS = --timeout 7m \
	  --build-tags "${MINIKUBE_INTEGRATION_BUILD_TAGS}" \
	  --enable gofmt,goimports,gocritic,revive,gocyclo,misspell,nakedret,stylecheck,unconvert,unparam,dogsled \
	  --exclude 'variable on range scope.*in function literal|ifElseChain'

export GO111MODULE := on

GOOS ?= $(shell go env GOOS)
GOARCH ?= $(shell go env GOARCH)
GOARM ?= 7 # the default is 5
GOPATH ?= $(shell go env GOPATH)
BUILD_DIR ?= ./out
$(shell mkdir -p $(BUILD_DIR))
CURRENT_GIT_BRANCH ?= $(shell git branch | grep \* | cut -d ' ' -f2)

# Use system python if it exists, otherwise use Docker.
PYTHON := $(shell command -v python || echo "docker run --rm -it -v $(shell pwd):/minikube -w /minikube python python")
BUILD_OS := $(shell uname -s)

SHA512SUM=$(shell command -v sha512sum || echo "shasum -a 512")

# gvisor tag to automatically push changes to
# to update minikubes default, update deploy/addons/gvisor
GVISOR_TAG ?= latest

# auto-pause-hook tag to push changes to
AUTOPAUSE_HOOK_TAG ?= v0.0.2

# prow-test tag to push changes to
PROW_TEST_TAG ?= v0.0.2

# storage provisioner tag to push changes to
# NOTE: you will need to bump the PreloadVersion if you change this
STORAGE_PROVISIONER_TAG ?= v5

STORAGE_PROVISIONER_MANIFEST ?= $(REGISTRY)/storage-provisioner:$(STORAGE_PROVISIONER_TAG)
STORAGE_PROVISIONER_IMAGE ?= $(REGISTRY)/storage-provisioner-$(GOARCH):$(STORAGE_PROVISIONER_TAG)

# Set the version information for the Kubernetes servers
MINIKUBE_LDFLAGS := -X k8s.io/minikube/pkg/version.version=$(VERSION) -X k8s.io/minikube/pkg/version.isoVersion=$(ISO_VERSION) -X k8s.io/minikube/pkg/version.gitCommitID=$(COMMIT) -X k8s.io/minikube/pkg/version.storageProvisionerVersion=$(STORAGE_PROVISIONER_TAG)
PROVISIONER_LDFLAGS := "-X k8s.io/minikube/pkg/storage.version=$(STORAGE_PROVISIONER_TAG) -s -w -extldflags '-static'"

MINIKUBEFILES := ./cmd/minikube/
HYPERKIT_FILES := ./cmd/drivers/hyperkit
STORAGE_PROVISIONER_FILES := ./cmd/storage-provisioner
KVM_DRIVER_FILES := ./cmd/drivers/kvm/

MINIKUBE_TEST_FILES := ./cmd/... ./pkg/...

# npm install -g markdownlint-cli
MARKDOWNLINT ?= markdownlint


MINIKUBE_MARKDOWN_FILES := README.md CONTRIBUTING.md CHANGELOG.md

MINIKUBE_BUILD_TAGS :=
MINIKUBE_INTEGRATION_BUILD_TAGS := integration $(MINIKUBE_BUILD_TAGS)

CMD_SOURCE_DIRS = cmd pkg deploy/addons translations
SOURCE_DIRS = $(CMD_SOURCE_DIRS) test
SOURCE_PACKAGES = ./cmd/... ./pkg/... ./deploy/addons/... ./translations/... ./test/...

SOURCE_FILES = $(shell find $(CMD_SOURCE_DIRS) -type f -name "*.go" | grep -v _test.go)
GOTEST_FILES = $(shell find $(CMD_SOURCE_DIRS) -type f -name "*.go" | grep _test.go)
ADDON_FILES = $(shell find "deploy/addons" -type f | grep -v "\.go")
TRANSLATION_FILES = $(shell find "translations" -type f | grep -v "\.go")
ASSET_FILES = $(ADDON_FILES) $(TRANSLATION_FILES)

# kvm2 ldflags
KVM2_LDFLAGS := -X k8s.io/minikube/pkg/drivers/kvm.version=$(VERSION) -X k8s.io/minikube/pkg/drivers/kvm.gitCommitID=$(COMMIT)

# hyperkit ldflags
HYPERKIT_LDFLAGS := -X k8s.io/minikube/pkg/drivers/hyperkit.version=$(VERSION) -X k8s.io/minikube/pkg/drivers/hyperkit.gitCommitID=$(COMMIT)

# autopush artefacts
AUTOPUSH ?=

# don't ask for user confirmation
IN_CI := false

# $(call user_confirm, message)
define user_confirm
	@if [ "${IN_CI}" = "false" ]; then\
		echo "⚠️ $(1)";\
		read -p "Do you want to proceed? (Y/N): " confirm && echo $$confirm | grep -iq "^[yY]" || exit 1;\
	fi
endef

# $(call DOCKER, image, command)
define DOCKER
	docker run --rm -e GOCACHE=/app/.cache -e IN_DOCKER=1 --user $(shell id -u):$(shell id -g) -w /app -v $(PWD):/app -v $(GOPATH):/go --init $(1) /bin/bash -c '$(2)'
endef

ifeq ($(BUILD_IN_DOCKER),y)
	MINIKUBE_BUILD_IN_DOCKER=y
endif

# If we are already running in docker,
# prevent recursion by unsetting the BUILD_IN_DOCKER directives.
# The _BUILD_IN_DOCKER variables should not be modified after this conditional.
ifeq ($(IN_DOCKER),1)
	MINIKUBE_BUILD_IN_DOCKER=n
endif

ifeq ($(GOOS),windows)
	IS_EXE = .exe
	DIRSEP_ = \\
	DIRSEP = $(strip $(DIRSEP_))
	PATHSEP = ;
else
	DIRSEP = /
	PATHSEP = :
endif

v_at_0 = yes
v_at_ = $(v_at_1)
quiet := $(v_at_$(V))
Q=$(if $(quiet),@)

INTEGRATION_TESTS_TO_RUN := ./test/integration
ifneq ($(TEST_FILES),)
	TEST_HELPERS = main_test.go util_test.go helpers_test.go
	INTEGRATION_TESTS_TO_RUN := $(addprefix ./test/integration/, $(TEST_HELPERS) $(TEST_FILES))
endif

out/minikube$(IS_EXE): $(SOURCE_FILES) $(ASSET_FILES) go.mod
ifeq ($(MINIKUBE_BUILD_IN_DOCKER),y)
	$(call DOCKER,$(BUILD_IMAGE),GOOS=$(GOOS) GOARCH=$(GOARCH) GOARM=$(GOARM) /usr/bin/make $@)
else
	$(if $(quiet),@echo "  GO       $@")
	$(Q)go build $(MINIKUBE_GOFLAGS) -tags "$(MINIKUBE_BUILD_TAGS)" -ldflags="$(MINIKUBE_LDFLAGS)" -o $@ k8s.io/minikube/cmd/minikube
endif

out/minikube-windows-amd64.exe: out/minikube-windows-amd64
	$(if $(quiet),@echo "  CP       $@")
	$(Q)cp $< $@

out/minikube-linux-i686: out/minikube-linux-386
	$(if $(quiet),@echo "  CP       $@")
	$(Q)cp $< $@

out/minikube-linux-x86_64: out/minikube-linux-amd64
	$(if $(quiet),@echo "  CP       $@")
	$(Q)cp $< $@

out/minikube-linux-armhf: out/minikube-linux-arm
	$(if $(quiet),@echo "  CP       $@")
	$(Q)cp $< $@

out/minikube-linux-armv7hl: out/minikube-linux-arm
	$(if $(quiet),@echo "  CP       $@")
	$(Q)cp $< $@

out/minikube-linux-aarch64: out/minikube-linux-arm64
	$(if $(quiet),@echo "  CP       $@")
	$(Q)cp $< $@

out/minikube-linux-ppc64el: out/minikube-linux-ppc64le
	$(if $(quiet),@echo "  CP       $@")
	$(Q)cp $< $@

.PHONY: minikube-linux-amd64 minikube-linux-arm64
minikube-linux-amd64: out/minikube-linux-amd64 ## Build Minikube for Linux x86 64bit
minikube-linux-arm64: out/minikube-linux-arm64 ## Build Minikube for Linux ARM 64bit

.PHONY: minikube-darwin-amd64 minikube-darwin-arm64
minikube-darwin-amd64: out/minikube-darwin-amd64 ## Build Minikube for Darwin x86 64bit
minikube-darwin-arm64: out/minikube-darwin-arm64 ## Build Minikube for Darwin ARM 64bit

.PHONY: minikube-windows-amd64.exe
minikube-windows-amd64.exe: out/minikube-windows-amd64.exe ## Build Minikube for Windows 64bit

eq = $(and $(findstring x$(1),x$(2)),$(findstring x$(2),x$(1)))

out/minikube-%: $(SOURCE_FILES) $(ASSET_FILES)
ifeq ($(MINIKUBE_BUILD_IN_DOCKER),y)
	$(call DOCKER,$(BUILD_IMAGE),/usr/bin/make $@)
else
	$(if $(quiet),@echo "  GO       $@")
	$(Q)GOOS="$(firstword $(subst -, ,$*))" GOARCH="$(lastword $(subst -, ,$(subst $(IS_EXE), ,$*)))" $(if $(call eq,$(lastword $(subst -, ,$(subst $(IS_EXE), ,$*))),arm),GOARM=$(GOARM)) \
	go build -tags "$(MINIKUBE_BUILD_TAGS)" -ldflags="$(MINIKUBE_LDFLAGS)" -a -o $@ k8s.io/minikube/cmd/minikube
endif

out/minikube-linux-armv6: $(SOURCE_FILES) $(ASSET_FILES)
	$(Q)GOOS=linux GOARCH=arm GOARM=6 \
	go build -tags "$(MINIKUBE_BUILD_TAGS)" -ldflags="$(MINIKUBE_LDFLAGS)" -a -o $@ k8s.io/minikube/cmd/minikube

.PHONY: e2e-linux-amd64 e2e-linux-arm64 e2e-darwin-amd64 e2e-windows-amd64.exe
e2e-linux-amd64: out/e2e-linux-amd64 ## build end2end binary for Linux x86 64bit
e2e-linux-arm64: out/e2e-linux-arm64 ## build end2end binary for Linux ARM 64bit
e2e-darwin-amd64: out/e2e-darwin-amd64 ## build end2end binary for Darwin x86 64bit
e2e-darwin-arm64: out/e2e-darwin-arm64 ## build end2end binary for Darwin ARM 64bit
e2e-windows-amd64.exe: out/e2e-windows-amd64.exe ## build end2end binary for Windows 64bit

out/e2e-%: out/minikube-%
	GOOS="$(firstword $(subst -, ,$*))" GOARCH="$(lastword $(subst -, ,$(subst $(IS_EXE), ,$*)))" go test -ldflags="${MINIKUBE_LDFLAGS}" -c k8s.io/minikube/test/integration --tags="$(MINIKUBE_INTEGRATION_BUILD_TAGS)" -o $@

out/e2e-windows-amd64.exe: out/e2e-windows-amd64
	cp $< $@

minikube_iso: deploy/iso/minikube-iso/board/coreos/minikube/rootfs-overlay/usr/bin/auto-pause # build minikube iso
	echo $(ISO_VERSION) > deploy/iso/minikube-iso/board/coreos/minikube/rootfs-overlay/etc/VERSION
	if [ ! -d $(BUILD_DIR)/buildroot ]; then \
		mkdir -p $(BUILD_DIR); \
		git clone --depth=1 --branch=$(BUILDROOT_BRANCH) https://github.com/buildroot/buildroot $(BUILD_DIR)/buildroot; \
		cp deploy/iso/minikube-iso/go.hash $(BUILD_DIR)/buildroot/package/go/go.hash; \
	fi;
	$(MAKE) BR2_EXTERNAL=../../deploy/iso/minikube-iso minikube_defconfig -C $(BUILD_DIR)/buildroot $(BUILDROOT_OPTIONS)
	$(MAKE) -C $(BUILD_DIR)/buildroot $(BUILDROOT_OPTIONS) host-python
	$(MAKE) -C $(BUILD_DIR)/buildroot $(BUILDROOT_OPTIONS)
	mv $(BUILD_DIR)/buildroot/output/images/boot.iso $(BUILD_DIR)/minikube.iso

# Change buildroot configuration for the minikube ISO
.PHONY: iso-menuconfig
iso-menuconfig: ## Configure buildroot configuration
	$(MAKE) -C $(BUILD_DIR)/buildroot $(BUILDROOT_OPTIONS) menuconfig
	$(MAKE) -C $(BUILD_DIR)/buildroot $(BUILDROOT_OPTIONS) savedefconfig

# Change the kernel configuration for the minikube ISO
.PHONY: linux-menuconfig
linux-menuconfig:  ## Configure Linux kernel configuration
	$(MAKE) -C $(BUILD_DIR)/buildroot/output/build/linux-$(KERNEL_VERSION)/ menuconfig
	$(MAKE) -C $(BUILD_DIR)/buildroot/output/build/linux-$(KERNEL_VERSION)/ savedefconfig
	cp $(BUILD_DIR)/buildroot/output/build/linux-$(KERNEL_VERSION)/defconfig deploy/iso/minikube-iso/board/coreos/minikube/linux_defconfig

out/minikube.iso: $(shell find "deploy/iso/minikube-iso" -type f)
ifeq ($(IN_DOCKER),1)
	$(MAKE) minikube_iso
else
	docker run --rm --workdir /mnt --volume $(CURDIR):/mnt $(ISO_DOCKER_EXTRA_ARGS) \
		--user $(shell id -u):$(shell id -g) --env HOME=/tmp --env IN_DOCKER=1 \
		$(ISO_BUILD_IMAGE) /bin/bash -lc '/usr/bin/make out/minikube.iso'
endif

iso_in_docker:
	docker run -it --rm --workdir /mnt --volume $(CURDIR):/mnt $(ISO_DOCKER_EXTRA_ARGS) \
		--user $(shell id -u):$(shell id -g) --env HOME=/tmp --env IN_DOCKER=1 \
		$(ISO_BUILD_IMAGE) /bin/bash

test-iso:
	go test -v $(INTEGRATION_TESTS_TO_RUN) --tags=iso --minikube-start-args="--iso-url=file://$(shell pwd)/out/buildroot/output/images/boot.iso"

.PHONY: test-pkg
test-pkg/%: ## Trigger packaging test
	go test -v -test.timeout=60m ./$* --tags="$(MINIKUBE_BUILD_TAGS)"

.PHONY: all
all: cross drivers e2e-cross cross-tars exotic retro out/gvisor-addon ## Build all different minikube components

.PHONY: drivers
drivers: ## Build Hyperkit and KVM2 drivers
drivers: docker-machine-driver-hyperkit \
	 docker-machine-driver-kvm2 \
	 out/docker-machine-driver-kvm2-amd64 \
	 out/docker-machine-driver-kvm2-arm64


.PHONY: docker-machine-driver-hyperkit
docker-machine-driver-hyperkit: out/docker-machine-driver-hyperkit ## Build Hyperkit driver

.PHONY: docker-machine-driver-kvm2
docker-machine-driver-kvm2: out/docker-machine-driver-kvm2 ## Build KVM2 driver

.PHONY: integration
integration: out/minikube$(IS_EXE) ## Trigger minikube integration test, logs to ./out/testout_COMMIT.txt
	go test -ldflags="${MINIKUBE_LDFLAGS}" -v -test.timeout=90m $(INTEGRATION_TESTS_TO_RUN) --tags="$(MINIKUBE_INTEGRATION_BUILD_TAGS)" $(TEST_ARGS) 2>&1 | tee "./out/testout_$(COMMIT_SHORT).txt"

.PHONY: integration-none-driver
integration-none-driver: e2e-linux-$(GOARCH) out/minikube-linux-$(GOARCH)  ## Trigger minikube none driver test, logs to ./out/testout_COMMIT.txt
	sudo -E out/e2e-linux-$(GOARCH) -testdata-dir "test/integration/testdata" -minikube-start-args="--driver=none" -test.v -test.timeout=60m -binary=out/minikube-linux-amd64 $(TEST_ARGS) 2>&1 | tee "./out/testout_$(COMMIT_SHORT).txt"

.PHONY: integration-versioned
integration-versioned: out/minikube ## Trigger minikube integration testing, logs to ./out/testout_COMMIT.txt
	go test -ldflags="${MINIKUBE_LDFLAGS}" -v -test.timeout=90m $(INTEGRATION_TESTS_TO_RUN) --tags="$(MINIKUBE_INTEGRATION_BUILD_TAGS) versioned" $(TEST_ARGS) 2>&1 | tee "./out/testout_$(COMMIT_SHORT).txt"

.PHONY: functional
functional: integration-functional-only

.PHONY: integration-functional-only
integration-functional-only: out/minikube$(IS_EXE) ## Trigger only functioanl tests in integration test, logs to ./out/testout_COMMIT.txt
	go test -ldflags="${MINIKUBE_LDFLAGS}" -v -test.timeout=20m $(INTEGRATION_TESTS_TO_RUN) --tags="$(MINIKUBE_INTEGRATION_BUILD_TAGS)" $(TEST_ARGS) -test.run TestFunctional 2>&1 | tee "./out/testout_$(COMMIT_SHORT).txt"

.PHONY: html_report
html_report: ## Generate HTML  report out of the last ran integration test logs.
	@go tool test2json -t < "./out/testout_$(COMMIT_SHORT).txt" > "./out/testout_$(COMMIT_SHORT).json"
	@gopogh -in "./out/testout_$(COMMIT_SHORT).json" -out ./out/testout_$(COMMIT_SHORT).html -name "$(shell git rev-parse --abbrev-ref HEAD)" -pr "" -repo github.com/kubernetes/minikube/  -details "${COMMIT_SHORT}"
	@echo "-------------------------- Open HTML Report in Browser: ---------------------------"
ifeq ($(GOOS),windows)
	@echo start $(CURDIR)/out/testout_$(COMMIT_SHORT).html
	@echo "-----------------------------------------------------------------------------------"
	@start $(CURDIR)/out/testout_$(COMMIT_SHORT).html || true
else
	@echo open $(CURDIR)/out/testout_$(COMMIT_SHORT).html
	@echo "-----------------------------------------------------------------------------------"
	@open $(CURDIR)/out/testout_$(COMMIT_SHORT).html || true
endif

.PHONY: test
test: ## Trigger minikube test
	MINIKUBE_LDFLAGS="${MINIKUBE_LDFLAGS}" ./test.sh

.PHONY: generate-docs
generate-docs: extract out/minikube ## Automatically generate commands documentation.
	out/minikube generate-docs --path ./site/content/en/docs/commands/ --test-path ./site/content/en/docs/contrib/tests.en.md --code-path ./site/content/en/docs/contrib/errorcodes.en.md

.PHONY: gotest
gotest: ## Trigger minikube test
	$(if $(quiet),@echo "  TEST     $@")
	$(Q)go test -tags "$(MINIKUBE_BUILD_TAGS)" -ldflags="$(MINIKUBE_LDFLAGS)" $(MINIKUBE_TEST_FILES)

# Run the gotest, while recording JSON report and coverage
out/unittest.json: $(SOURCE_FILES) $(GOTEST_FILES)
	$(if $(quiet),@echo "  TEST     $@")
	$(Q)go test -tags "$(MINIKUBE_BUILD_TAGS)" -ldflags="$(MINIKUBE_LDFLAGS)" $(MINIKUBE_TEST_FILES) \
	-coverprofile=out/coverage.out -json > out/unittest.json
out/coverage.out: out/unittest.json

# Generate go test report (from gotest) as a a HTML page
out/unittest.html: out/unittest.json
	$(if $(quiet),@echo "  REPORT   $@")
	$(Q)go-test-report < $< -o $@

# Generate go coverage report (from gotest) as a HTML page
out/coverage.html: out/coverage.out
	$(if $(quiet),@echo "  COVER    $@")
	$(Q)go tool cover -html=$< -o $@

.PHONY: extract 
extract: ## extract internationalization words for translations
	go run cmd/extract/extract.go

.PHONY: cross
cross: minikube-linux-amd64 minikube-darwin-amd64 minikube-windows-amd64.exe ## Build minikube for all platform

.PHONY: exotic
exotic: out/minikube-linux-arm out/minikube-linux-arm64 out/minikube-linux-ppc64le out/minikube-linux-s390x ## Build minikube for non-amd64 linux

.PHONY: retro
retro: out/minikube-linux-386 out/minikube-linux-armv6 ## Build minikube for legacy 32-bit linux

.PHONY: windows
windows: minikube-windows-amd64.exe ## Build minikube for Windows 64bit

.PHONY: darwin
darwin: minikube-darwin-amd64 ## Build minikube for Darwin 64bit

.PHONY: linux
linux: minikube-linux-amd64 ## Build minikube for Linux 64bit

.PHONY: e2e-cross
e2e-cross: e2e-linux-amd64 e2e-linux-arm64 e2e-darwin-amd64 e2e-windows-amd64.exe ## End-to-end cross test

.PHONY: checksum
checksum: ## Generate checksums
	for f in out/minikube.iso out/minikube-linux-amd64 out/minikube-linux-arm \
		 out/minikube-linux-arm64 out/minikube-linux-ppc64le out/minikube-linux-s390x \
		 out/minikube-darwin-amd64 out/minikube-darwin-arm64 out/minikube-windows-amd64.exe \
		 out/docker-machine-driver-kvm2 out/docker-machine-driver-kvm2-amd64 out/docker-machine-driver-kvm2-arm64 \
		 out/docker-machine-driver-hyperkit; do \
		if [ -f "$${f}" ]; then \
			openssl sha256 "$${f}" | awk '{print $$2}' > "$${f}.sha256" ; \
		fi ; \
	done

.PHONY: clean
clean: ## Clean build
	rm -rf $(BUILD_DIR)
	rm -f pkg/minikube/assets/assets.go
	rm -f pkg/minikube/translate/translations.go
	rm -rf ./vendor
	rm -rf /tmp/tmp.*.minikube_*

.PHONY: gendocs
gendocs: out/docs/minikube.md  ## Generate documentation

.PHONY: fmt
fmt: ## Run go fmt and modify files in place
	@gofmt -s -w $(SOURCE_DIRS)

.PHONY: gofmt
gofmt: ## Run go fmt and list the files differs from gofmt's
	@gofmt -s -l $(SOURCE_DIRS)
	@test -z "`gofmt -s -l $(SOURCE_DIRS)`"

.PHONY: vet
vet: ## Run go vet
	@go vet $(SOURCE_PACKAGES)

.PHONY: imports
imports: ## Run goimports and modify files in place
	@goimports -w $(SOURCE_DIRS)

.PHONY: goimports
goimports: ## Run goimports and list the files differs from goimport's
	@goimports -l $(SOURCE_DIRS)
	@test -z "`goimports -l $(SOURCE_DIRS)`"

.PHONY: golint
golint: ## Run golint
	@golint -set_exit_status $(SOURCE_PACKAGES)

.PHONY: gocyclo
gocyclo: ## Run gocyclo (calculates cyclomatic complexities)
	@gocyclo -over 15 `find $(SOURCE_DIRS) -type f -name "*.go"`

out/linters/golangci-lint-$(GOLINT_VERSION):
	mkdir -p out/linters
	curl -sfL https://raw.githubusercontent.com/golangci/golangci-lint/master/install.sh | sh -s -- -b out/linters $(GOLINT_VERSION)
	mv out/linters/golangci-lint out/linters/golangci-lint-$(GOLINT_VERSION)

# this one is meant for local use
.PHONY: lint
ifeq ($(MINIKUBE_BUILD_IN_DOCKER),y)
lint:
	docker run --rm -v $(pwd):/app -w /app golangci/golangci-lint:$(GOLINT_VERSION) \
	golangci-lint run ${GOLINT_OPTIONS} --skip-dirs "cmd/drivers/kvm|cmd/drivers/hyperkit|pkg/drivers/kvm|pkg/drivers/hyperkit" ./...
else
lint: out/linters/golangci-lint-$(GOLINT_VERSION) ## Run lint
	./out/linters/golangci-lint-$(GOLINT_VERSION) run ${GOLINT_OPTIONS} ./...
endif

# lint-ci is slower version of lint and is meant to be used in ci (travis) to avoid out of memory leaks.
.PHONY: lint-ci
lint-ci: out/linters/golangci-lint-$(GOLINT_VERSION) ## Run lint-ci
	GOGC=${GOLINT_GOGC} ./out/linters/golangci-lint-$(GOLINT_VERSION) run \
	--concurrency ${GOLINT_JOBS} ${GOLINT_OPTIONS} ./...

.PHONY: reportcard
reportcard: ## Run goreportcard for minikube
	goreportcard-cli -v
	# "disabling misspell on large repo..."
	-misspell -error $(SOURCE_DIRS)

.PHONY: mdlint
mdlint:
	@$(MARKDOWNLINT) $(MINIKUBE_MARKDOWN_FILES)

.PHONY: verify-iso
verify-iso: # Make sure the current ISO exists in the expected bucket
	gsutil stat gs://$(ISO_BUCKET)/minikube-$(ISO_VERSION).iso

out/docs/minikube.md: $(shell find "cmd") $(shell find "pkg/minikube/constants")
	go run -ldflags="$(MINIKUBE_LDFLAGS)" -tags gendocs hack/help_text/gen_help_text.go

.PHONY: debs ## Build all deb packages
debs: out/minikube_$(DEB_VERSION)-$(DEB_REVISION)_amd64.deb \
	  out/minikube_$(DEB_VERSION)-$(DEB_REVISION)_arm64.deb \
	  out/docker-machine-driver-kvm2_$(DEB_VERSION).deb \
	  out/docker-machine-driver-kvm2_$(DEB_VERSION)-$(DEB_REVISION)_amd64.deb \
	  out/docker-machine-driver-kvm2_$(DEB_VERSION)-$(DEB_REVISION)_arm64.deb

.PHONY: deb_version
deb_version:
	@echo $(DEB_VERSION)-$(DEB_REVISION)

.PHONY: deb_version_base
deb_version_base:
	@echo $(DEB_VERSION)

out/minikube_$(DEB_VERSION).deb: out/minikube_$(DEB_VERSION)-$(DEB_REVISION)_amd64.deb
	cp $< $@

out/minikube_$(DEB_VERSION)-$(DEB_REVISION)_%.deb: out/minikube-linux-%
	$(eval DEB_PACKAGING_DIRECTORY_$*=$(shell mktemp -d --suffix ".minikube_$(DEB_VERSION)-$*-deb"))
	cp -r installers/linux/deb/minikube_deb_template/* $(DEB_PACKAGING_DIRECTORY_$*)/
	chmod 0755 $(DEB_PACKAGING_DIRECTORY_$*)/DEBIAN
	sed -E -i 's/--VERSION--/'$(DEB_VERSION)'/g' $(DEB_PACKAGING_DIRECTORY_$*)/DEBIAN/control
	sed -E -i 's/--REVISION--/'$(DEB_REVISION)'/g' $(DEB_PACKAGING_DIRECTORY_$*)/DEBIAN/control
	sed -E -i 's/--ARCH--/'$*'/g' $(DEB_PACKAGING_DIRECTORY_$*)/DEBIAN/control
  
	if [ "$*" = "amd64" ]; then \
	    sed -E -i 's/--RECOMMENDS--/virtualbox/' $(DEB_PACKAGING_DIRECTORY_$*)/DEBIAN/control; \
	else \
	    sed -E -i '/Recommends: --RECOMMENDS--/d' $(DEB_PACKAGING_DIRECTORY_$*)/DEBIAN/control; \
	fi
  
	mkdir -p $(DEB_PACKAGING_DIRECTORY_$*)/usr/bin
	cp $< $(DEB_PACKAGING_DIRECTORY_$*)/usr/bin/minikube
	fakeroot dpkg-deb --build $(DEB_PACKAGING_DIRECTORY_$*) $@
	rm -rf $(DEB_PACKAGING_DIRECTORY_$*)

rpm_version:
	@echo $(RPM_VERSION)-$(RPM_REVISION)

out/minikube-$(RPM_VERSION).rpm: out/minikube-$(RPM_VERSION)-$(RPM_REVISION).x86_64.rpm
	cp $< $@

out/minikube-$(RPM_VERSION)-0.%.rpm: out/minikube-linux-%
	$(eval RPM_PACKAGING_DIRECTORY_$*=$(shell mktemp -d --suffix ".minikube_$(RPM_VERSION)-$*-rpm"))
	cp -r installers/linux/rpm/minikube_rpm_template/* $(RPM_PACKAGING_DIRECTORY_$*)/
	sed -E -i 's/--VERSION--/'$(RPM_VERSION)'/g' $(RPM_PACKAGING_DIRECTORY_$*)/minikube.spec
	sed -E -i 's/--REVISION--/'$(RPM_REVISION)'/g' $(RPM_PACKAGING_DIRECTORY_$*)/minikube.spec
	sed -E -i 's|--OUT--|'$(PWD)/out'|g' $(RPM_PACKAGING_DIRECTORY_$*)/minikube.spec
	rpmbuild -bb -D "_rpmdir $(PWD)/out" --target $* \
		 $(RPM_PACKAGING_DIRECTORY_$*)/minikube.spec
	@mv out/$*/minikube-$(RPM_VERSION)-$(RPM_REVISION).$*.rpm out/ && rmdir out/$*
	rm -rf $(RPM_PACKAGING_DIRECTORY_$*)

.PHONY: apt
apt: out/Release ## Generate apt package file

out/Release: out/minikube_$(DEB_VERSION).deb
	( cd out && apt-ftparchive packages . ) | gzip -c > out/Packages.gz
	( cd out && apt-ftparchive release . ) > out/Release

.PHONY: yum
yum: out/repodata/repomd.xml

out/repodata/repomd.xml: out/minikube-$(RPM_VERSION).rpm
	createrepo --simple-md-filenames --no-database \
	-u "$(MINIKUBE_RELEASES_URL)/$(VERSION)/" out

.SECONDEXPANSION:
TAR_TARGETS_linux-amd64   := out/minikube-linux-amd64 out/docker-machine-driver-kvm2
TAR_TARGETS_linux-arm64   := out/minikube-linux-arm64 #out/docker-machine-driver-kvm2
TAR_TARGETS_darwin-amd64  := out/minikube-darwin-amd64 out/docker-machine-driver-hyperkit
TAR_TARGETS_darwin-arm64  := out/minikube-darwin-arm64 #out/docker-machine-driver-hyperkit
TAR_TARGETS_windows-amd64 := out/minikube-windows-amd64.exe
out/minikube-%.tar.gz: $$(TAR_TARGETS_$$*)
	$(if $(quiet),@echo "  TAR      $@")
	$(Q)tar -cvzf $@ $^

.PHONY: cross-tars
cross-tars: out/minikube-linux-amd64.tar.gz out/minikube-windows-amd64.tar.gz out/minikube-darwin-amd64.tar.gz ## Cross-compile minikube
	-cd out && $(SHA512SUM) *.tar.gz > SHA512SUM

out/minikube-installer.exe: out/minikube-windows-amd64.exe
	rm -rf out/windows_tmp
	cp -r installers/windows/ out/windows_tmp
	cp -r LICENSE out/windows_tmp/LICENSE
	awk 'sub("$$", "\r")' out/windows_tmp/LICENSE > out/windows_tmp/LICENSE.txt
	sed -E -i 's/--VERSION_MAJOR--/'$(VERSION_MAJOR)'/g' out/windows_tmp/minikube.nsi
	sed -E -i 's/--VERSION_MINOR--/'$(VERSION_MINOR)'/g' out/windows_tmp/minikube.nsi
	sed -E -i 's/--VERSION_BUILD--/'$(VERSION_BUILD)'/g' out/windows_tmp/minikube.nsi
	sed -E -i 's/--INSTALL_SIZE--/'$(INSTALL_SIZE)'/g' out/windows_tmp/minikube.nsi
	cp out/minikube-windows-amd64.exe out/windows_tmp/minikube.exe
	makensis out/windows_tmp/minikube.nsi
	mv out/windows_tmp/minikube-installer.exe out/minikube-installer.exe
	rm -rf out/windows_tmp

out/docker-machine-driver-hyperkit:
ifeq ($(MINIKUBE_BUILD_IN_DOCKER),y)
	docker run --rm -e GOCACHE=/app/.cache -e IN_DOCKER=1 \
		--user $(shell id -u):$(shell id -g) -w /app \
		-v $(PWD):/app -v $(GOPATH):/go --init --entrypoint "" \
		$(HYPERKIT_BUILD_IMAGE) /bin/bash -c 'CC=o64-clang CXX=o64-clang++ /usr/bin/make $@'
else
	$(if $(quiet),@echo "  GO       $@")
	$(Q)GOOS=darwin CGO_ENABLED=1 go build \
		-ldflags="$(HYPERKIT_LDFLAGS)"   \
		-o $@ k8s.io/minikube/cmd/drivers/hyperkit
endif

hyperkit_in_docker:
	rm -f out/docker-machine-driver-hyperkit
	$(MAKE) MINIKUBE_BUILD_IN_DOCKER=y out/docker-machine-driver-hyperkit

.PHONY: install-hyperkit-driver
install-hyperkit-driver: out/docker-machine-driver-hyperkit ## Install hyperkit to local machine
	mkdir -p $(HOME)/bin
	sudo cp out/docker-machine-driver-hyperkit $(HOME)/bin/docker-machine-driver-hyperkit
	sudo chown root:wheel $(HOME)/bin/docker-machine-driver-hyperkit
	sudo chmod u+s $(HOME)/bin/docker-machine-driver-hyperkit

.PHONY: release-hyperkit-driver
release-hyperkit-driver: install-hyperkit-driver checksum ## Copy hyperkit using gsutil
	gsutil cp $(GOBIN)/docker-machine-driver-hyperkit gs://minikube/drivers/hyperkit/$(VERSION)/
	gsutil cp $(GOBIN)/docker-machine-driver-hyperkit.sha256 gs://minikube/drivers/hyperkit/$(VERSION)/

.PHONY: check-release
check-release: ## Execute go test
	go test -timeout 42m -v ./deploy/minikube/release_sanity_test.go

buildroot-image: $(ISO_BUILD_IMAGE) # convenient alias to build the docker container
$(ISO_BUILD_IMAGE): deploy/iso/minikube-iso/Dockerfile
	docker build $(ISO_DOCKER_EXTRA_ARGS) -t $@ -f $< $(dir $<)
	@echo ""
	@echo "$(@) successfully built"

out/storage-provisioner: out/storage-provisioner-$(GOARCH)
	$(if $(quiet),@echo "  CP       $@")
	$(Q)cp $< $@

out/storage-provisioner-%: cmd/storage-provisioner/main.go pkg/storage/storage_provisioner.go
ifeq ($(MINIKUBE_BUILD_IN_DOCKER),y)
	$(call DOCKER,$(BUILD_IMAGE),/usr/bin/make $@)
else
	$(if $(quiet),@echo "  GO       $@")
	$(Q)CGO_ENABLED=0 GOOS=linux GOARCH=$* go build -o $@ -ldflags=$(PROVISIONER_LDFLAGS) cmd/storage-provisioner/main.go
endif

.PHONY: storage-provisioner-image
storage-provisioner-image: storage-provisioner-image-$(GOARCH) ## Build storage-provisioner docker image
	docker tag $(REGISTRY)/storage-provisioner-$(GOARCH):$(STORAGE_PROVISIONER_TAG) $(REGISTRY)/storage-provisioner:$(STORAGE_PROVISIONER_TAG)

storage-provisioner-image-%: out/storage-provisioner-%
	docker build -t $(REGISTRY)/storage-provisioner-$*:$(STORAGE_PROVISIONER_TAG) -f deploy/storage-provisioner/Dockerfile  --build-arg arch=$* .


X_DOCKER_BUILDER ?= minikube-builder
X_BUILD_ENV ?= DOCKER_CLI_EXPERIMENTAL=enabled

.PHONY: docker-multi-arch-builder
docker-multi-arch-builder:
	env $(X_BUILD_ENV) docker run --rm --privileged multiarch/qemu-user-static --reset -p yes
	env $(X_BUILD_ENV) docker buildx rm --builder $(X_DOCKER_BUILDER) || true
	env $(X_BUILD_ENV) docker buildx create --name $(X_DOCKER_BUILDER) --buildkitd-flags '--debug' || true

KICBASE_ARCH ?= linux/amd64,linux/arm64,linux/s390x,linux/arm,linux/ppc64le
KICBASE_IMAGE_GCR ?= $(REGISTRY)/kicbase:$(KIC_VERSION)
KICBASE_IMAGE_HUB ?= kicbase/stable:$(KIC_VERSION)
KICBASE_IMAGE_REGISTRIES ?= $(KICBASE_IMAGE_GCR) $(KICBASE_IMAGE_HUB)

.PHONY: local-kicbase
local-kicbase: ## Builds the kicbase image and tags it local/kicbase:latest and local/kicbase:$(KIC_VERSION)-$(COMMIT_SHORT)
	docker build -f ./deploy/kicbase/Dockerfile -t local/kicbase:$(KIC_VERSION)  --build-arg COMMIT_SHA=${VERSION}-$(COMMIT) --cache-from $(KICBASE_IMAGE_GCR) .
	docker tag local/kicbase:$(KIC_VERSION) local/kicbase:latest
	docker tag local/kicbase:$(KIC_VERSION) local/kicbase:$(KIC_VERSION)-$(COMMIT_SHORT)

SED = sed -i
ifeq ($(GOOS),darwin)
	SED = sed -i ''
endif

.PHONY: local-kicbase-debug
local-kicbase-debug: local-kicbase ## Builds a local kicbase image and switches source code to point to it
	$(SED) 's|Version = .*|Version = \"$(KIC_VERSION)-$(COMMIT_SHORT)\"|;s|baseImageSHA = .*|baseImageSHA = \"\"|;s|gcrRepo = .*|gcrRepo = \"local/kicbase\"|;s|dockerhubRepo = .*|dockerhubRepo = \"local/kicbase\"|' pkg/drivers/kic/types.go

.PHONY: build-kic-base-image
build-kic-base-image: docker-multi-arch-builder ## Build multi-arch local/kicbase:latest
	env $(X_BUILD_ENV) docker buildx build -f ./deploy/kicbase/Dockerfile --builder $(X_DOCKER_BUILDER) --platform $(KICBASE_ARCH) $(addprefix -t ,$(KICBASE_IMAGE_REGISTRIES)) --load  --build-arg COMMIT_SHA=${VERSION}-$(COMMIT) .

.PHONY: push-kic-base-image 
push-kic-base-image: docker-multi-arch-builder ## Push multi-arch local/kicbase:latest to all remote registries
ifdef AUTOPUSH
	docker login gcr.io/k8s-minikube
	docker login docker.pkg.github.com
	docker login
endif
	$(foreach REG,$(KICBASE_IMAGE_REGISTRIES), \
		@docker pull $(REG) && echo "Image already exist in registry" && exit 1 || echo "Image doesn't exist in registry";)
ifndef CIBUILD
	$(call user_confirm, 'Are you sure you want to push $(KICBASE_IMAGE_REGISTRIES) ?')
endif
	env $(X_BUILD_ENV) docker buildx build -f ./deploy/kicbase/Dockerfile --builder $(X_DOCKER_BUILDER) --platform $(KICBASE_ARCH) $(addprefix -t ,$(KICBASE_IMAGE_REGISTRIES)) --push  --build-arg COMMIT_SHA=${VERSION}-$(COMMIT) .

out/preload-tool:
	go build -ldflags="$(MINIKUBE_LDFLAGS)" -o $@ ./hack/preload-images/*.go

.PHONY: upload-preloaded-images-tar
upload-preloaded-images-tar: out/minikube out/preload-tool ## Upload the preloaded images for oldest supported, newest supported, and default kubernetes versions to GCS.
	out/preload-tool

.PHONY: generate-preloaded-images-tar
generate-preloaded-images-tar: out/minikube out/preload-tool ## Generates the preloaded images for oldest supported, newest supported, and default kubernetes versions
	out/preload-tool --no-upload

ALL_ARCH = amd64 arm arm64 ppc64le s390x
IMAGE = $(REGISTRY)/storage-provisioner
TAG = $(STORAGE_PROVISIONER_TAG)

.PHONY: push-storage-provisioner-manifest
push-storage-provisioner-manifest: $(shell echo $(ALL_ARCH) | sed -e "s~[^ ]*~storage\-provisioner\-image\-&~g") ## Push multi-arch storage-provisioner image
ifndef CIBUILD
	docker login gcr.io/k8s-minikube
endif
	set -x; for arch in $(ALL_ARCH); do docker push ${IMAGE}-$${arch}:${TAG}; done
	$(X_BUILD_ENV) docker manifest create --amend $(IMAGE):$(TAG) $(shell echo $(ALL_ARCH) | sed -e "s~[^ ]*~$(IMAGE)\-&:$(TAG)~g")
	set -x; for arch in $(ALL_ARCH); do $(X_BUILD_ENV) docker manifest annotate --arch $${arch} ${IMAGE}:${TAG} ${IMAGE}-$${arch}:${TAG}; done
	$(X_BUILD_ENV) docker manifest push $(STORAGE_PROVISIONER_MANIFEST)

.PHONY: push-docker
push-docker: # Push docker image base on to IMAGE variable (used internally by other targets)
	@docker pull $(IMAGE) && echo "Image already exist in registry" && exit 1 || echo "Image doesn't exist in registry"
ifndef AUTOPUSH
	$(call user_confirm, 'Are you sure you want to push $(IMAGE) ?')
endif
	docker push $(IMAGE)

.PHONY: out/gvisor-addon
out/gvisor-addon: ## Build gvisor addon
	$(if $(quiet),@echo "  GO       $@")
	$(Q)GOOS=linux CGO_ENABLED=0 go build -o $@ cmd/gvisor/gvisor.go

.PHONY: gvisor-addon-image
gvisor-addon-image: out/gvisor-addon  ## Build docker image for gvisor
	docker build -t $(REGISTRY)/gvisor-addon:$(GVISOR_TAG) -f deploy/gvisor/Dockerfile .

.PHONY: push-gvisor-addon-image
push-gvisor-addon-image: gvisor-addon-image
	docker login gcr.io/k8s-minikube
	$(MAKE) push-docker IMAGE=$(REGISTRY)/gvisor-addon:$(GVISOR_TAG)

.PHONY: release-iso
release-iso: minikube_iso checksum  ## Build and release .iso file
	gsutil cp out/minikube.iso gs://$(ISO_BUCKET)/minikube-$(ISO_VERSION).iso
	gsutil cp out/minikube.iso.sha256 gs://$(ISO_BUCKET)/minikube-$(ISO_VERSION).iso.sha256

.PHONY: release-minikube
release-minikube: out/minikube checksum ## Minikube release
	gsutil cp out/minikube-$(GOOS)-$(GOARCH) $(MINIKUBE_UPLOAD_LOCATION)/$(MINIKUBE_VERSION)/minikube-$(GOOS)-$(GOARCH)
	gsutil cp out/minikube-$(GOOS)-$(GOARCH).sha256 $(MINIKUBE_UPLOAD_LOCATION)/$(MINIKUBE_VERSION)/minikube-$(GOOS)-$(GOARCH).sha256

.PHONY: release-notes
release-notes:
	hack/release_notes.sh

.PHONY: update-leaderboard
update-leaderboard:
	hack/update_contributions.sh

out/docker-machine-driver-kvm2: out/docker-machine-driver-kvm2-$(GOARCH)
	$(if $(quiet),@echo "  CP       $@")
	$(Q)cp $< $@

out/docker-machine-driver-kvm2-x86_64: out/docker-machine-driver-kvm2-amd64
	$(if $(quiet),@echo "  CP       $@")
	$(Q)cp $< $@

out/docker-machine-driver-kvm2-aarch64: out/docker-machine-driver-kvm2-arm64
	$(if $(quiet),@echo "  CP       $@")
	$(Q)cp $< $@


out/docker-machine-driver-kvm2_$(DEB_VERSION).deb: out/docker-machine-driver-kvm2_$(DEB_VERSION)-0_amd64.deb
	cp $< $@

out/docker-machine-driver-kvm2_$(DEB_VERSION)-0_%.deb: out/docker-machine-driver-kvm2-%
	cp -r installers/linux/deb/kvm2_deb_template out/docker-machine-driver-kvm2_$(DEB_VERSION)
	chmod 0755 out/docker-machine-driver-kvm2_$(DEB_VERSION)/DEBIAN
	sed -E -i -e 's/--VERSION--/$(DEB_VERSION)/g' out/docker-machine-driver-kvm2_$(DEB_VERSION)/DEBIAN/control
	sed -E -i -e 's/--ARCH--/'$*'/g' out/docker-machine-driver-kvm2_$(DEB_VERSION)/DEBIAN/control
	mkdir -p out/docker-machine-driver-kvm2_$(DEB_VERSION)/usr/bin
	cp $< out/docker-machine-driver-kvm2_$(DEB_VERSION)/usr/bin/docker-machine-driver-kvm2
	fakeroot dpkg-deb --build out/docker-machine-driver-kvm2_$(DEB_VERSION) $@
	rm -rf out/docker-machine-driver-kvm2_$(DEB_VERSION)

out/docker-machine-driver-kvm2-$(RPM_VERSION).rpm: out/docker-machine-driver-kvm2-$(RPM_VERSION)-0.x86_64.rpm
	cp $< $@

out/docker-machine-driver-kvm2_$(RPM_VERSION).amd64.rpm: out/docker-machine-driver-kvm2-$(RPM_VERSION)-0.x86_64.rpm
	cp $< $@

out/docker-machine-driver-kvm2_$(RPM_VERSION).arm64.rpm: out/docker-machine-driver-kvm2-$(RPM_VERSION)-0.aarch64.rpm
	cp $< $@

out/docker-machine-driver-kvm2-$(RPM_VERSION)-0.%.rpm: out/docker-machine-driver-kvm2-%
	cp -r installers/linux/rpm/kvm2_rpm_template out/docker-machine-driver-kvm2-$(RPM_VERSION)
	sed -E -i -e 's/--VERSION--/'$(RPM_VERSION)'/g' out/docker-machine-driver-kvm2-$(RPM_VERSION)/docker-machine-driver-kvm2.spec
	sed -E -i -e 's|--OUT--|'$(PWD)/out'|g' out/docker-machine-driver-kvm2-$(RPM_VERSION)/docker-machine-driver-kvm2.spec
	rpmbuild -bb -D "_rpmdir $(PWD)/out" --target $* \
		out/docker-machine-driver-kvm2-$(RPM_VERSION)/docker-machine-driver-kvm2.spec
	@mv out/$*/docker-machine-driver-kvm2-$(RPM_VERSION)-0.$*.rpm out/ && rmdir out/$*
	rm -rf out/docker-machine-driver-kvm2-$(RPM_VERSION)

.PHONY: kvm-image-amd64
kvm-image-amd64: installers/linux/kvm/Dockerfile.amd64  ## Convenient alias to build the docker container
	docker build --build-arg "GO_VERSION=$(KVM_GO_VERSION)" -t $(KVM_BUILD_IMAGE_AMD64) -f $< $(dir $<)
	@echo ""
	@echo "$(@) successfully built"

.PHONY: kvm-image-arm64
kvm-image-arm64: installers/linux/kvm/Dockerfile.arm64  ## Convenient alias to build the docker container
	docker build --build-arg "GO_VERSION=$(KVM_GO_VERSION)" -t $(KVM_BUILD_IMAGE_ARM64) -f $< $(dir $<)
	@echo ""
	@echo "$(@) successfully built"

kvm_in_docker:
	docker image inspect -f '{{.Id}} {{.RepoTags}}' $(KVM_BUILD_IMAGE_AMD64) || $(MAKE) kvm-image-amd64
	rm -f out/docker-machine-driver-kvm2
	$(call DOCKER,$(KVM_BUILD_IMAGE_AMD64),/usr/bin/make out/docker-machine-driver-kvm2 COMMIT=$(COMMIT))

.PHONY: install-kvm-driver
install-kvm-driver: out/docker-machine-driver-kvm2  ## Install KVM Driver
	mkdir -p $(GOBIN)
	cp out/docker-machine-driver-kvm2 $(GOBIN)/docker-machine-driver-kvm2


out/docker-machine-driver-kvm2-arm64:
ifeq ($(MINIKUBE_BUILD_IN_DOCKER),y)
	docker image inspect -f '{{.Id}} {{.RepoTags}}' $(KVM_BUILD_IMAGE_ARM64) || $(MAKE) kvm-image-arm64
	$(call DOCKER,$(KVM_BUILD_IMAGE_ARM64),/usr/bin/make $@ COMMIT=$(COMMIT))
else
	$(if $(quiet),@echo "  GO       $@")
	$(Q)GOARCH=arm64 \
	go build \
		-installsuffix "static" \
		-ldflags="$(KVM2_LDFLAGS)" \
		-tags "libvirt.1.3.1 without_lxc" \
		-o $@ \
		k8s.io/minikube/cmd/drivers/kvm
endif
	chmod +X $@

out/docker-machine-driver-kvm2-%:
ifeq ($(MINIKUBE_BUILD_IN_DOCKER),y)
	docker image inspect -f '{{.Id}} {{.RepoTags}}' $(KVM_BUILD_IMAGE_AMD64) || $(MAKE) kvm-image-amd64
	$(call DOCKER,$(KVM_BUILD_IMAGE_AMD64),/usr/bin/make $@ COMMIT=$(COMMIT))
	# make extra sure that we are linking with the older version of libvirt (1.3.1)
	test "`strings $@ | grep '^LIBVIRT_[0-9]' | sort | tail -n 1`" = "LIBVIRT_1.2.9"
else
	$(if $(quiet),@echo "  GO       $@")
	$(Q)GOARCH=$* \
	go build \
		-installsuffix "static" \
		-ldflags="$(KVM2_LDFLAGS)" \
		-tags "libvirt.1.3.1 without_lxc" \
		-o $@ \
		k8s.io/minikube/cmd/drivers/kvm
endif
	chmod +X $@


site/themes/docsy/assets/vendor/bootstrap/package.js: ## update the website docsy theme git submodule 
	git submodule update -f --init --recursive

out/hugo/hugo:
	mkdir -p out
	test -d out/hugo || git clone https://github.com/gohugoio/hugo.git out/hugo
	(cd out/hugo && go build --tags extended)

.PHONY: site
site: site/themes/docsy/assets/vendor/bootstrap/package.js out/hugo/hugo ## Serve the documentation site to localhost
	(cd site && ../out/hugo/hugo serve \
	  --disableFastRender \
	  --navigateToChanged \
	  --ignoreCache \
	  --buildFuture)

.PHONY: out/mkcmp
out/mkcmp:
	GOOS=$(GOOS) GOARCH=$(GOARCH) go build -o $@ cmd/performance/mkcmp/main.go


# auto pause binary to be used for ISO
deploy/iso/minikube-iso/board/coreos/minikube/rootfs-overlay/usr/bin/auto-pause: $(SOURCE_FILES) $(ASSET_FILES)
	GOOS=linux GOARCH=$(GOARCH) go build -o $@ cmd/auto-pause/auto-pause.go


.PHONY: deploy/addons/auto-pause/auto-pause-hook
deploy/addons/auto-pause/auto-pause-hook: ## Build auto-pause hook addon
	$(if $(quiet),@echo "  GO       $@")
	$(Q)GOOS=linux CGO_ENABLED=0 go build -a --ldflags '-extldflags "-static"' -tags netgo -installsuffix netgo -o $@ cmd/auto-pause/auto-pause-hook/main.go cmd/auto-pause/auto-pause-hook/config.go cmd/auto-pause/auto-pause-hook/certs.go

.PHONY: auto-pause-hook-image
auto-pause-hook-image: deploy/addons/auto-pause/auto-pause-hook ## Build docker image for auto-pause hook
	docker build -t $(REGISTRY)/auto-pause-hook:$(AUTOPAUSE_HOOK_TAG) ./deploy/addons/auto-pause

.PHONY: push-auto-pause-hook-image
push-auto-pause-hook-image: auto-pause-hook-image
	docker login gcr.io/k8s-minikube
	$(MAKE) push-docker IMAGE=$(REGISTRY)/auto-pause-hook:$(AUTOPAUSE_HOOK_TAG)

.PHONY: prow-test-image
prow-test-image:
	docker build --build-arg "GO_VERSION=$(GO_VERSION)"  -t $(REGISTRY)/prow-test:$(PROW_TEST_TAG) ./deploy/prow

.PHONY: push-prow-test-image
push-prow-test-image: prow-test-image
	docker login gcr.io/k8s-minikube
	$(MAKE) push-docker IMAGE=$(REGISTRY)/prow-test:$(PROW_TEST_TAG)

.PHONY: out/performance-bot
out/performance-bot:
	GOOS=$(GOOS) GOARCH=$(GOARCH) go build -o $@ cmd/performance/pr-bot/bot.go

.PHONY: out/metrics-collector
out/metrics-collector:
	GOOS=$(GOOS) GOARCH=$(GOARCH) go build -o $@ hack/metrics/*.go


.PHONY: compare
compare: out/mkcmp out/minikube
	mv out/minikube out/$(CURRENT_GIT_BRANCH).minikube
	git checkout master
	make out/minikube
	mv out/minikube out/master.minikube
	git checkout $(CURRENT_GIT_BRANCH)
	out/mkcmp out/master.minikube out/$(CURRENT_GIT_BRANCH).minikube
	

.PHONY: help
help:
	@printf "\033[1mAvailable targets for minikube ${VERSION}\033[21m\n"
	@printf "\033[1m--------------------------------------\033[21m\n"
	@grep -h -E '^[a-zA-Z_-]+:.*?## .*$$' $(MAKEFILE_LIST) | awk 'BEGIN {FS = ":.*?## "}; {printf "\033[36m%-30s\033[0m %s\n", $$1, $$2}'



.PHONY: update-golang-version
update-golang-version:
	(cd hack/update/golang_version && \
	 go run update_golang_version.go)

.PHONY: update-kubernetes-version
update-kubernetes-version:
	@(cd hack/update/kubernetes_version && \
	 go run update_kubernetes_version.go)

.PHONY: update-golint-version
update-golint-version:
	(cd hack/update/golint_version && \
	 go run update_golint_version.go)

.PHONY: update-preload-version
update-preload-version:
	(cd hack/update/preload_version && \
	 go run update_preload_version.go)

.PHONY: update-kubernetes-version-pr
update-kubernetes-version-pr:
ifndef GITHUB_TOKEN
	@echo "⚠️ please set GITHUB_TOKEN environment variable with your GitHub token"
	@echo "you can use https://github.com/settings/tokens/new?scopes=repo,write:packages to create new one"
else
	(cd hack/update/kubernetes_version && \
	 export UPDATE_TARGET="all" && \
	 go run update_kubernetes_version.go)
endif

.PHONY: update-kubeadm-constants
update-kubeadm-constants:
	(cd hack/update/kubeadm_constants && \
	 go run update_kubeadm_constants.go)
	gofmt -w pkg/minikube/constants/constants_kubeadm_images.go

.PHONY: stress
stress: ## run the stress tests
	go test -test.v -test.timeout=2h ./test/stress -loops=10 | tee "./out/testout_$(COMMIT_SHORT).txt"

.PHONY: cpu-benchmark-idle
cpu-benchmark-idle: ## run the cpu usage 5 minutes idle benchmark
	./hack/benchmark/cpu_usage/idle_only/benchmark_local_k8s.sh

.PHONY: cpu-benchmark-autopause
cpu-benchmark-autopause: ## run the cpu usage auto-pause benchmark
	./hack/benchmark/cpu_usage/auto_pause/benchmark_local_k8s.sh

.PHONY: time-to-k8s-benchmark
time-to-k8s-benchmark:
	./hack/benchmark/time-to-k8s/time-to-k8s.sh

.PHONY: update-gopogh-version
update-gopogh-version: ## update gopogh version
	(cd hack/update/gopogh_version && \
	 go run update_gopogh_version.go)<|MERGE_RESOLUTION|>--- conflicted
+++ resolved
@@ -23,11 +23,7 @@
 KIC_VERSION ?= $(shell egrep "Version =" pkg/drivers/kic/types.go | cut -d \" -f2)
 
 # Default to .0 for higher cache hit rates, as build increments typically don't require new ISO versions
-<<<<<<< HEAD
-ISO_VERSION ?= v1.25.2
-=======
 ISO_VERSION ?= v1.25.0-1645046644-13612
->>>>>>> 9786d0a1
 # Dashes are valid in semver, but not Linux packaging. Use ~ to delimit alpha/beta
 DEB_VERSION ?= $(subst -,~,$(RAW_VERSION))
 DEB_REVISION ?= 0
