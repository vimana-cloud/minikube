{
	"\n\tOutputs minikube shell completion for the given shell (bash or zsh)\n\n\tThis depends on the bash-completion binary.  Example installation instructions:\n\tOS X:\n\t\t$ brew install bash-completion\n\t\t$ source $(brew --prefix)/etc/bash_completion\n\t\t$ minikube completion bash \u003e ~/.minikube-completion  # for bash users\n\t\t$ minikube completion zsh \u003e ~/.minikube-completion  # for zsh users\n\t\t$ source ~/.minikube-completion\n\tUbuntu:\n\t\t$ apt-get install bash-completion\n\t\t$ source /etc/bash-completion\n\t\t$ source \u003c(minikube completion bash) # for bash users\n\t\t$ source \u003c(minikube completion zsh) # for zsh users\n\n\tAdditionally, you may want to output the completion to a file and source in your .bashrc\n\n\tNote for zsh users: [1] zsh completions are only supported in versions of zsh \u003e= 5.2\n": "",
	"\"{{.minikube_addon}}\" was successfully disabled": "",
	"\"{{.name}}\" cluster does not exist": "",
	"\"{{.profile_name}}\" VM does not exist, nothing to stop": "",
	"\"{{.profile_name}}\" host does not exist, unable to show an IP": "",
	"\"{{.profile_name}}\" profile does not exist": "",
	"\"{{.profile_name}}\" stopped.": "",
	"'none' driver does not support 'minikube docker-env' command": "",
	"'none' driver does not support 'minikube mount' command": "",
	"'none' driver does not support 'minikube ssh' command": "",
	"A firewall is blocking Docker within the minikube VM from reaching the internet. You may need to configure it to use a proxy.": "",
	"A firewall is interfering with minikube's ability to make outgoing HTTPS requests. You may need to change the value of the HTTPS_PROXY environment variable.": "",
	"A firewall is likely blocking minikube from reaching the internet. You may need to configure minikube to use a proxy.": "",
	"A set of apiserver IP Addresses which are used in the generated certificate for kubernetes.  This can be used if you want to make the apiserver available from outside the machine": "",
	"A set of apiserver names which are used in the generated certificate for kubernetes.  This can be used if you want to make the apiserver available from outside the machine": "",
	"A set of key=value pairs that describe feature gates for alpha/experimental features.": "",
	"Access the kubernetes dashboard running within the minikube cluster": "",
	"Add an image to local cache.": "",
	"Add machine IP to NO_PROXY environment variable": "",
	"Add or delete an image from the local cache.": "",
	"Additional help topics": "",
	"Additional mount options, such as cache=fscache": "",
	"Advanced Commands:": "",
	"Aliases": "",
	"Alternative image repository to pull docker images from. This can be used when you have limited access to gcr.io. Set it to \\\"auto\\\" to let minikube decide one for you. For Chinese mainland users, you may use local gcr.io mirrors such as registry.cn-hangzhou.aliyuncs.com/google_containers": "",
	"Alternatively, you may delete the existing VM using `minikube delete -p {{.profile_name}}`": "",
	"Amount of RAM allocated to the minikube VM (format: \u003cnumber\u003e[\u003cunit\u003e], where unit = b, k, m or g)": "",
	"Amount of time to wait for a service in seconds": "",
	"Amount of time to wait for service in seconds": "",
	"Available Commands": "",
	"Basic Commands:": "",
	"Cannot find directory {{.path}} for mount": "",
	"Check that minikube is running and that you have specified the correct namespace (-n flag) if required.": "",
	"Check that your --kubernetes-version has a leading 'v'. For example: 'v1.1.14'": "",
	"Configuration and Management Commands:": "",
	"Configure an external network switch following the official documentation, then add `--hyperv-virtual-switch=\u003cswitch-name\u003e` to `minikube start`": "",
	"Configures the addon w/ADDON_NAME within minikube (example: minikube addons configure registry-creds). For a list of available addons use: minikube addons list ": "",
	"Configuring environment for Kubernetes {{.k8sVersion}} on {{.runtime}} {{.runtimeVersion}}": "Configurant l'environment pour Kubernetes {{.k8sVersion}} sur {{.runtime}} {{.runtimeVersion}}",
	"Configuring local host environment ...": "",
<<<<<<< HEAD
	"Could not get profile flag": "",
=======
	"Country code of the image mirror to be used. Leave empty to use the global one. For Chinese mainland users, set it to cn": "",
>>>>>>> 1c10b3a2
	"Creating %s VM (CPUs=%d, Memory=%dMB, Disk=%dMB) ...": "Créant un VM %s (CPUs=%d, Mémoire=%dMB, Disque=%dMB)",
	"Creating mount {{.name}} ...": "",
	"Creating {{.driver_name}} VM (CPUs={{.number_of_cpus}}, Memory={{.memory_size}}MB, Disk={{.disk_size}}MB) ...": "",
	"Default group id used for the mount": "",
	"Default user id used for the mount": "",
	"Delete an image from the local cache.": "",
	"Deletes a local kubernetes cluster": "",
	"Deletes a local kubernetes cluster. This command deletes the VM, and removes all\nassociated files.": "",
	"Deleting \"{{.profile_name}}\" in {{.driver_name}} ...": "",
	"Disable Hyper-V when you want to run VirtualBox to boot the VM": "",
	"Disable checking for the availability of hardware virtualization before the vm is started (virtualbox)": "",
	"Disable dynamic memory in your VM manager, or pass in a larger --memory value": "",
	"Disable real-time anti-virus software, reboot, and reinstall VirtualBox if the problem continues.": "",
	"Disables the addon w/ADDON_NAME within minikube (example: minikube addons disable dashboard). For a list of available addons use: minikube addons list ": "",
	"Disables the filesystem mounts provided by the hypervisors": "",
	"Disk size allocated to the minikube VM (format: \u003cnumber\u003e[\u003cunit\u003e], where unit = b, k, m or g)": "",
	"Display dashboard URL instead of opening a browser": "",
	"Display the kubernetes addons URL in the CLI instead of opening it in the default browser": "",
	"Display the kubernetes service URL in the CLI instead of opening it in the default browser": "",
	"Display values currently set in the minikube config file": "",
	"Display values currently set in the minikube config file.": "",
	"Docker inside the VM is unavailable. Try running 'minikube delete' to reset the VM.": "",
	"Documentation: {{.url}}": "",
	"Done! kubectl is now configured to use \"{{.name}}\"": "Fini! kubectl est maintenant configuré pour utiliser \"{{.name}}\".",
	"Download complete!": "",
	"Downloading VM boot image ...": "",
	"Downloading {{.name}} {{.version}}": "",
	"ERROR creating `registry-creds-dpr` secret": "",
	"ERROR creating `registry-creds-ecr` secret: {{.error}}": "",
	"ERROR creating `registry-creds-gcr` secret: {{.error}}": "",
	"Enable experimental NVIDIA GPU support in minikube": "",
	"Enable host resolver for NAT DNS requests (virtualbox)": "",
	"Enable proxy for NAT DNS requests (virtualbox)": "",
	"Enable the default CNI plugin (/etc/cni/net.d/k8s.conf). Used in conjunction with \\\"--network-plugin=cni\\\"": "",
	"Enables the addon w/ADDON_NAME within minikube (example: minikube addons enable dashboard). For a list of available addons use: minikube addons list ": "",
	"Enabling dashboard ...": "",
	"Environment variables to pass to the Docker daemon. (format: key=value)": "",
	"Error checking driver version: {{.error}}": "",
	"Error creating list template": "",
	"Error creating minikube directory": "",
	"Error creating status template": "",
	"Error creating view template": "",
	"Error executing list template": "",
	"Error executing status template": "",
	"Error executing template": "",
	"Error executing view template": "",
	"Error finding port for mount": "",
	"Error getting IP": "",
	"Error getting bootstrapper": "",
	"Error getting client": "",
	"Error getting client: {{.error}}": "",
	"Error getting cluster": "",
	"Error getting cluster bootstrapper": "",
	"Error getting config": "",
	"Error getting host": "",
	"Error getting host status": "",
	"Error getting machine logs": "",
	"Error getting machine status": "",
	"Error getting profiles to delete": "",
	"Error getting service status": "",
	"Error getting service with namespace: {{.namespace}} and labels {{.labelName}}:{{.addonName}}: {{.error}}": "",
	"Error getting the host IP address to use from within the VM": "",
	"Error host driver ip status": "",
	"Error killing mount process": "",
	"Error loading api": "",
	"Error loading profile config": "",
	"Error loading profile config: {{.error}}": "",
	"Error opening service": "",
	"Error parsing minukube version: {{.error}}": "",
	"Error parsing vmDriver version: {{.error}}": "",
	"Error reading {{.path}}: {{.error}}": "",
	"Error restarting cluster": "",
	"Error setting shell variables": "",
	"Error starting cluster": "",
	"Error starting mount": "",
	"Error unsetting shell variables": "",
	"Error while setting kubectl current context :  {{.error}}": "",
	"Error writing mount pid": "",
	"Error: [{{.id}}] {{.error}}": "",
	"Examples": "",
	"Failed runtime": "",
	"Failed to cache ISO": "",
	"Failed to cache and load images": "",
	"Failed to cache binaries": "",
	"Failed to cache images": "",
	"Failed to check if machine exists": "",
	"Failed to check main repository and mirrors for images for images": "",
	"Failed to chown {{.minikube_dir_path}}: {{.error}}": "",
	"Failed to delete cluster": "",
	"Failed to delete cluster: {{.error}}": "",
	"Failed to delete images": "",
	"Failed to delete images from config": "",
	"Failed to download kubectl": "",
	"Failed to enable container runtime": "",
	"Failed to generate config": "",
	"Failed to get bootstrapper": "",
	"Failed to get command runner": "",
	"Failed to get driver URL": "",
	"Failed to get image map": "",
	"Failed to get machine client": "",
	"Failed to get service URL: {{.error}}": "",
	"Failed to kill mount process: {{.error}}": "",
	"Failed to list cached images": "",
	"Failed to remove profile": "",
	"Failed to save config": "",
	"Failed to set NO_PROXY Env. Please use `export NO_PROXY=$NO_PROXY,{{.ip}}`.": "",
	"Failed to setup certs": "",
	"Failed to setup kubeconfig": "",
	"Failed to update cluster": "",
	"Failed to update config": "",
	"Failed unmount: {{.error}}": "",
	"File permissions used for the mount": "",
	"Flags": "",
	"Follow": "",
	"For best results, install kubectl: https://kubernetes.io/docs/tasks/tools/install-kubectl/": "",
	"For more information, see:": "",
	"Force environment to be configured for a specified shell: [fish, cmd, powershell, tcsh, bash, zsh], default is auto-detect": "",
	"Found network options:": "",
	"Found {{.number}} invalid profile(s) ! ": "",
	"Gets the kubernetes URL(s) for the specified service in your local cluster": "",
	"Gets the kubernetes URL(s) for the specified service in your local cluster. In the case of multiple URLs they will be printed one at a time.": "",
	"Gets the logs of the running instance, used for debugging minikube, not user code.": "",
	"Gets the status of a local kubernetes cluster": "",
	"Gets the status of a local kubernetes cluster.\n\tExit status contains the status of minikube's VM, cluster and kubernetes encoded on it's bits in this order from right to left.\n\tEg: 7 meaning: 1 (for minikube NOK) + 2 (for cluster NOK) + 4 (for kubernetes NOK)": "",
	"Gets the value of PROPERTY_NAME from the minikube config file": "",
	"Global Flags": "",
	"Go template format string for the addon list output.  The format for Go templates can be found here: https://golang.org/pkg/text/template/\nFor the list of accessible variables for the template, see the struct values here: https://godoc.org/k8s.io/minikube/cmd/minikube/cmd/config#AddonListTemplate": "",
	"Go template format string for the cache list output.  The format for Go templates can be found here: https://golang.org/pkg/text/template/\nFor the list of accessible variables for the template, see the struct values here: https://godoc.org/k8s.io/minikube/cmd/minikube/cmd#CacheListTemplate": "",
	"Go template format string for the config view output.  The format for Go templates can be found here: https://golang.org/pkg/text/template/\nFor the list of accessible variables for the template, see the struct values here: https://godoc.org/k8s.io/minikube/cmd/minikube/cmd/config#ConfigViewTemplate": "",
	"Go template format string for the status output.  The format for Go templates can be found here: https://golang.org/pkg/text/template/\nFor the list accessible variables for the template, see the struct values here: https://godoc.org/k8s.io/minikube/cmd/minikube/cmd#Status": "",
	"Group ID:     {{.groupID}}": "",
	"Have you set up libvirt correctly?": "",
	"Hide the hypervisor signature from the guest in minikube": "",
	"If the above advice does not help, please let us know: ": "",
	"If true, cache docker images for the current bootstrapper and load them into the machine. Always false with --vm-driver=none.": "",
	"If true, only download and cache files for later use - don't install or start anything.": "",
	"If using the none driver, ensure that systemctl is installed": "",
	"Ignoring --vm-driver={{.driver_name}}, as the existing \"{{.profile_name}}\" VM was created using the {{.driver_name2}} driver.": "",
	"Images Commands:": "",
	"In some environments, this message is incorrect. Try 'minikube start --no-vtx-check'": "",
	"Insecure Docker registries to pass to the Docker daemon.  The default service CIDR range will automatically be added.": "",
	"Install VirtualBox, ensure that VBoxManage is executable and in path, or select an alternative value for --vm-driver": "",
	"Install the latest kvm2 driver and run 'virt-host-validate'": "",
	"Install the latest minikube hyperkit driver, and run 'minikube delete'": "",
	"Invalid size passed in argument: {{.error}}": "",
	"IsEnabled failed": "",
	"Kill the mount process spawned by minikube start": "",
	"Kubernetes downgrade is not supported, will continue to use {{.version}}": "",
	"Launching Kubernetes ... ": "Lançant Kubernetes ...",
	"Launching proxy ...": "",
	"List all available images from the local cache.": "",
	"List of guest VSock ports that should be exposed as sockets on the host (Only supported on with hyperkit now).": "",
	"Lists all available minikube addons as well as their current statuses (enabled/disabled)": "",
	"Lists all minikube profiles.": "",
	"Lists all valid minikube profiles and detects all possible invalid profiles.": "",
	"Lists the URLs for the services in your local cluster": "",
	"Local folders to share with Guest via NFS mounts (Only supported on with hyperkit now)": "",
	"Location of the VPNKit socket used for networking. If empty, disables Hyperkit VPNKitSock, if 'auto' uses Docker for Mac VPNKit connection, otherwise uses the specified VSock.": "",
	"Location of the minikube iso": "",
	"Log into or run a command on a machine with SSH; similar to 'docker-machine ssh'": "",
	"Log into or run a command on a machine with SSH; similar to 'docker-machine ssh'.": "",
	"Message Size: {{.size}}": "",
	"Minikube is a CLI tool that provisions and manages single-node Kubernetes clusters optimized for development workflows.": "",
	"Minikube is a tool for managing local Kubernetes clusters.": "",
	"Modify minikube config": "",
	"Modify minikube's kubernetes addons": "",
	"Mount type:   {{.name}}": "",
	"Mounting host path {{.sourcePath}} into VM as {{.destinationPath}} ...": "",
	"Mounts the specified directory into minikube": "",
	"Mounts the specified directory into minikube.": "",
	"NOTE: This process must stay alive for the mount to be accessible ...": "",
	"Networking and Connectivity Commands:": "",
	"No minikube profile was found. You can create one using `minikube start`.": "",
	"None of known repositories in your location is accessible. Use {{.image_repository_name}} as fallback.": "",
	"None of known repositories is accessible. Consider specifying an alternative image repository with --image-repository flag": "",
	"Number of CPUs allocated to the minikube VM": "",
	"Number of lines back to go within the log": "",
	"OS release is {{.pretty_name}}": "",
	"Open the addons URL with https instead of http": "",
	"Open the service URL with https instead of http": "",
	"Opening kubernetes service  {{.namespace_name}}/{{.service_name}} in default browser...": "",
	"Opening {{.url}} in your default browser...": "",
	"Opens the addon w/ADDON_NAME within minikube (example: minikube addons open dashboard). For a list of available addons use: minikube addons list ": "",
	"Options:      {{.options}}": "",
	"Outputs minikube shell completion for the given shell (bash or zsh)": "",
	"Permissions:  {{.octalMode}} ({{.writtenMode}})": "",
	"Please check your BIOS, and ensure that you are running without HyperV or other nested virtualization that may interfere": "",
	"Please don't run minikube as root or with 'sudo' privileges. It isn't necessary with {{.driver}} driver.": "",
	"Please enter a value:": "",
	"Please install the minikube hyperkit VM driver, or select an alternative --vm-driver": "",
	"Please install the minikube kvm2 VM driver, or select an alternative --vm-driver": "",
	"Please make sure the service you are looking for is deployed or is in the correct namespace.": "",
	"Please run with sudo. the vm-driver \"{{.driver_name}}\" requires sudo.": "",
	"Please specify the directory to be mounted: \n\tminikube mount \u003csource directory\u003e:\u003ctarget directory\u003e   (example: \"/host-home:/vm-home\")": "",
	"Please upgrade the '{{.driver_executable}}'. {{.documentation_url}}": "",
	"Powering off \"{{.profile_name}}\" via SSH ...": "",
	"Preparing Kubernetes {{.k8sVersion}} on {{.runtime}} {{.runtimeVersion}} ...": "",
	"Print current and latest version number": "",
	"Print the version of minikube": "",
	"Print the version of minikube.": "",
	"Problems detected in {{.entry}}:": "",
	"Problems detected in {{.name}}:": "",
	"Profile gets or sets the current minikube profile": "",
	"Provide VM UUID to restore MAC address (only supported with Hyperkit driver).": "",
	"Pulling images ...": "Extrayant les images ... ",
	"Re-run 'minikube start' with --alsologtostderr -v=8 to see the VM driver error message": "",
	"Reboot to complete VirtualBox installation, and verify that VirtualBox is not blocked by your system": "",
	"Rebuild libvirt with virt-network support": "",
	"Received {{.name}} signal": "",
	"Registry mirrors to pass to the Docker daemon": "",
	"Reinstall VirtualBox and verify that it is not blocked: System Preferences -\u003e Security \u0026 Privacy -\u003e General -\u003e Some system software was blocked from loading": "",
	"Related issues:": "",
	"Relaunching Kubernetes using {{.bootstrapper}} ... ": "",
	"Requested disk size {{.requested_size}} is less than minimum of {{.minimum_size}}": "",
	"Requested memory allocation ({{.memory}}MB) is less than the default memory allocation of {{.default_memorysize}}MB. Beware that minikube might not work correctly or crash unexpectedly.": "",
	"Requested memory allocation {{.requested_size}} is less than the minimum allowed of {{.minimum_size}}": "",
	"Retrieve the ssh identity key path of the specified cluster": "",
	"Retrieve the ssh identity key path of the specified cluster.": "",
	"Retrieves the IP address of the running cluster": "",
	"Retrieves the IP address of the running cluster, and writes it to STDOUT.": "",
	"Retrieves the IP address of the running cluster, checks it\n\t\t\twith IP in kubeconfig, and corrects kubeconfig if incorrect.": "",
	"Returns the value of PROPERTY_NAME from the minikube config file.  Can be overwritten at runtime by flags or environmental variables.": "",
	"Run 'minikube delete' to delete the stale VM": "",
	"Run 'minikube delete'. If the problem persists, check your proxy or firewall configuration": "",
	"Run 'sudo modprobe vboxdrv' and reinstall VirtualBox if it fails.": "",
	"Run kubectl": "",
	"Run minikube from the C: drive.": "",
	"Run the kubernetes client, download it if necessary.\nExamples:\nminikube kubectl -- --help\nkubectl get pods --namespace kube-system": "",
	"Running on localhost (CPUs={{.number_of_cpus}}, Memory={{.memory_size}}MB, Disk={{.disk_size}}MB) ...": "",
	"Set failed": "",
	"Sets an individual value in a minikube config file": "",
	"Sets the PROPERTY_NAME config value to PROPERTY_VALUE\n\tThese values can be overwritten by flags or environment variables at runtime.": "",
	"Sets up docker env variables; similar to '$(docker-machine env)'": "",
	"Sets up docker env variables; similar to '$(docker-machine env)'.": "",
	"Setting profile failed": "",
	"Show only log entries which point to known problems": "",
	"Show only the most recent journal entries, and continuously print new entries as they are appended to the journal.": "",
	"Skipped switching kubectl context for {{.profile_name}} , because --keep-context": "",
	"Sorry that minikube crashed. If this was unexpected, we would love to hear from you:": "",
	"Sorry, completion support is not yet implemented for {{.name}}": "",
	"Sorry, the kubeadm.{{.parameter_name}} parameter is currently not supported by --extra-config": "",
	"Sorry, url provided with --registry-mirror flag is invalid {{.url}}": "",
	"Specify --kubernetes-version in v\u003cmajor\u003e.\u003cminor.\u003cbuild\u003e form. example: 'v1.1.14'": "",
	"Specify an alternate --host-only-cidr value, such as 172.16.0.1/24": "",
	"Specify arbitrary flags to pass to the Docker daemon. (format: key=value)": "",
	"Specify the 9p version that the mount should use": "",
	"Specify the ip that the mount should be setup on": "",
	"Specify the mount filesystem type (supported types: 9p)": "",
	"Starting existing {{.driver_name}} VM for \"{{.profile_name}}\" ...": "",
	"Starts a local kubernetes cluster": "Démarre un cluster Kubernetes",
	"Stopping \"{{.profile_name}}\" in {{.driver_name}} ...": "",
	"Stops a local kubernetes cluster running in Virtualbox. This command stops the VM\nitself, leaving all files intact. The cluster can be started again with the \"start\" command.": "",
	"Stops a running local kubernetes cluster": "",
	"Successfully mounted {{.sourcePath}} to {{.destinationPath}}": "",
	"Suggestion: {{.advice}}": "",
	"Target directory {{.path}} must be an absolute path": "",
	"The \"{{.cluster_name}}\" cluster has been deleted.": "",
	"The 'none' driver provides limited isolation and may reduce system security and reliability.": "",
	"The CIDR to be used for service cluster IPs.": "",
	"The CIDR to be used for the minikube VM (only supported with Virtualbox driver)": "",
	"The KVM QEMU connection URI. (works only with kvm2 driver on linux)": "",
	"The KVM driver is unable to resurrect this old VM. Please run `minikube delete` to delete it and try again.": "",
	"The KVM network name. (only supported with KVM driver)": "",
	"The VM driver exited with an error, and may be corrupt. Run 'minikube start' with --alsologtostderr -v=8 to see the error": "",
	"The apiserver listening port": "",
	"The apiserver name which is used in the generated certificate for kubernetes.  This can be used if you want to make the apiserver available from outside the machine": "",
	"The argument to pass the minikube mount command on start": "",
	"The cluster dns domain name used in the kubernetes cluster": "",
	"The container runtime to be used (docker, crio, containerd)": "",
	"The cri socket path to be used": "",
	"The docker host is currently not running": "",
	"The docker service is currently not active": "",
	"The driver '{{.driver}}' is not supported on {{.os}}": "",
	"The hyperv virtual switch name. Defaults to first found. (only supported with HyperV driver)": "",
	"The kubernetes version that the minikube VM will use (ex: v1.2.3)": "",
	"The minikube VM is offline. Please run 'minikube start' to start it again.": "",
	"The name of the network plugin": "",
	"The number of bytes to use for 9p packet payload": "",
	"The service namespace": "",
	"The services namespace": "",
	"The time interval for each check that wait performs in seconds": "",
	"The value passed to --format is invalid": "",
	"The value passed to --format is invalid: {{.error}}": "",
	"The vmwarefusion driver is deprecated and support for it will be removed in a future release.\n\t\t\tPlease consider switching to the new vmware unified driver, which is intended to replace the vmwarefusion driver.\n\t\t\tSee https://minikube.sigs.k8s.io/docs/reference/drivers/vmware/ for more information.\n\t\t\tTo disable this message, run [minikube config set ShowDriverDeprecationNotification false]": "",
	"There's a new version for '{{.driver_executable}}'. Please consider upgrading. {{.documentation_url}}": "",
	"These changes will take effect upon a minikube delete and then a minikube start": "",
	"This addon does not have an endpoint defined for the 'addons open' command.\nYou can add one by annotating a service with the label {{.labelName}}:{{.addonName}}": "",
	"This can also be done automatically by setting the env var CHANGE_MINIKUBE_NONE_USER=true": "",
	"This will keep the existing kubectl context and will create a minikube context.": "",
	"This will start the mount daemon and automatically mount files into minikube": "",
	"Tip: Use 'minikube start -p \u003cname\u003e' to create a new cluster, or 'minikube delete' to delete this one.": "",
	"To connect to this cluster, use: kubectl --context={{.name}}": "",
	"To connect to this cluster, use: kubectl --context={{.profile_name}}": "",
	"To disable this notice, run: 'minikube config set WantUpdateNotification false'": "",
	"To start minikube with HyperV Powershell must be in your PATH`": "",
	"To switch drivers, you may create a new VM using `minikube start -p \u003cname\u003e --vm-driver={{.driver_name}}`": "",
	"To use kubectl or minikube commands as your own user, you may": "",
	"Troubleshooting Commands:": "",
	"Unable to bind flags": "",
	"Unable to enable dashboard": "",
	"Unable to fetch latest version info": "",
	"Unable to get VM IP address": "",
	"Unable to get bootstrapper: {{.error}}": "",
	"Unable to get runtime": "",
	"Unable to kill mount process: {{.error}}": "",
	"Unable to load cached images from config file.": "",
	"Unable to load cached images: {{.error}}": "",
	"Unable to load config: {{.error}}": "",
	"Unable to parse \"{{.kubernetes_version}}\": {{.error}}": "",
	"Unable to pull images, which may be OK: {{.error}}": "",
	"Unable to start VM": "",
	"Unable to stop VM": "",
	"Uninstalling Kubernetes {{.kubernetes_version}} using {{.bootstrapper_name}} ...": "",
	"Unmounting {{.path}} ...": "",
	"Unset variables instead of setting them": "",
	"Update server returned an empty list": "",
	"Upgrade to QEMU v3.1.0+, run 'virt-host-validate', or ensure that you are not running in a nested VM environment.": "",
	"Upgrading from Kubernetes {{.old}} to {{.new}}": "",
	"Usage": "Usage",
	"Usage: minikube completion SHELL": "",
	"Use \"{{.CommandPath}} [command] --help\" for more information about a command.": "",
	"User ID:      {{.userID}}": "",
	"Userspace file server is shutdown": "",
	"Userspace file server: ": "",
	"Using image repository {{.name}}": "",
	"Using the running {{.driver_name}} \"{{.profile_name}}\" VM ...": "",
	"Verify that your HTTP_PROXY and HTTPS_PROXY environment variables are set correctly.": "",
	"Verify the IP address of the running cluster in kubeconfig.": "",
	"Verifying dashboard health ...": "",
	"Verifying proxy health ...": "",
	"Verifying:": "Vérifiant:",
	"Version:      {{.version}}": "",
	"Wait failed": "",
	"Wait failed: {{.error}}": "",
	"Wait until Kubernetes core services are healthy before exiting": "",
	"Waiting for SSH access ...": "Attendant l'accès SSH ...",
	"Waiting for the host to be provisioned ...": "",
	"Waiting for:": "",
	"Where to root the NFS Shares (defaults to /nfsshares, only supported with hyperkit now)": "",
	"You appear to be using a proxy, but your NO_PROXY environment does not include the minikube IP ({{.ip_address}}). Please see https://minikube.sigs.k8s.io/docs/reference/networking/proxy/ for more details": "",
	"You can delete them using the following command(s): ": "",
	"You must specify a service name": "",
	"Your host does not support KVM virtualization. Ensure that qemu-kvm is installed, and run 'virt-host-validate' to debug the problem": "",
	"Your host is failing to route packets to the minikube VM. If you have VPN software, try turning it off or configuring it so that it does not re-route traffic to the VM IP. If not, check your VM environment routing options.": "",
	"addon '{{.name}}' is currently not enabled.\nTo enable this addon run:\nminikube addons enable {{.name}}": "",
	"addon '{{.name}}' is not a valid addon packaged with minikube.\nTo see the list of available addons run:\nminikube addons list": "",
	"addon list failed": "",
	"addons modifies minikube addons files using subcommands like \"minikube addons enable heapster\"": "",
	"api load": "",
	"bash completion failed": "",
	"browser failed to open url: {{.error}}": "",
	"call with cleanup=true to remove old tunnels": "",
	"command runner": "",
	"config modifies minikube config files using subcommands like \"minikube config set vm-driver kvm\"\nConfigurable fields: \\n\\n": "",
	"config view failed": "",
	"dashboard service is not running: {{.error}}": "",
	"disable failed": "",
	"enable failed": "",
	"error creating clientset": "",
	"error creating machine client": "",
	"error getting driver": "",
	"error parsing the input ip address for mount": "",
	"error starting tunnel": "",
	"failed to open browser: {{.error}}": "",
	"kubectl and minikube configuration will be stored in {{.home_folder}}": "",
	"kubectl not found in PATH, but is required for the dashboard. Installation guide: https://kubernetes.io/docs/tasks/tools/install-kubectl/": "",
	"kubectl proxy": "",
	"logdir set failed": "",
	"minikube is not running, so the service cannot be accessed": "",
	"minikube is unable to access the Google Container Registry. You may need to configure it to use a HTTP proxy.": "",
	"minikube profile was successfully set to {{.profile_name}}": "",
	"minikube {{.version}} is available! Download it: {{.url}}": "",
	"minikube {{.version}} on {{.os}} ({{.arch}})": "minikube {{.version}} sur {{.os}} ({{.arch}})",
	"mount argument \"{{.value}}\" must be in form: \u003csource directory\u003e:\u003ctarget directory\u003e": "",
	"mount failed": "",
	"need to relocate them. For example, to overwrite your own settings:": "",
	"profile sets the current minikube profile, or gets the current profile if no arguments are provided.  This is used to run and manage multiple minikube instance.  You can return to the default minikube profile by running `minikube profile default`": "",
	"service {{.namespace_name}}/{{.service_name}} has no node port": "",
	"stat failed": "",
	"tunnel creates a route to services deployed with type LoadBalancer and sets their Ingress to their ClusterIP": "",
	"tunnel makes services of type LoadBalancer accessible on localhost": "",
	"unable to bind flags": "",
	"unable to set logtostderr": "",
	"unset failed": "",
	"unset minikube profile": "",
	"unsets PROPERTY_NAME from the minikube config file.  Can be overwritten by flags or environmental variables": "",
	"unsets an individual value in a minikube config file": "",
	"unsupported driver: {{.name}}": "",
	"update config": "",
	"usage: minikube addons configure ADDON_NAME": "",
	"usage: minikube addons disable ADDON_NAME": "",
	"usage: minikube addons enable ADDON_NAME": "",
	"usage: minikube addons list": "",
	"usage: minikube addons open ADDON_NAME": "",
	"usage: minikube config set PROPERTY_NAME PROPERTY_VALUE": "",
	"usage: minikube config unset PROPERTY_NAME": "",
	"usage: minikube delete": "",
	"usage: minikube delete --all": "",
	"usage: minikube profile [MINIKUBE_PROFILE_NAME]": "",
	"zsh completion failed": "",
	"{{.addonName}} was successfully enabled": "",
	"{{.extra_option_component_name}}.{{.key}}={{.value}}": "",
	"{{.machine}} IP has been updated to point at {{.ip}}": "",
	"{{.machine}} IP was already correctly configured for {{.ip}}": "",
	"{{.name}} cluster does not exist": "",
	"{{.name}} has no available configuration options": "",
	"{{.name}} was successfully configured": "",
	"{{.prefix}}minikube {{.version}} on {{.platform}}": "",
	"{{.type}} is not yet a supported filesystem. We will try anyways!": "",
	"{{.url}} is not accessible: {{.error}}": ""
}<|MERGE_RESOLUTION|>--- conflicted
+++ resolved
@@ -38,11 +38,8 @@
 	"Configures the addon w/ADDON_NAME within minikube (example: minikube addons configure registry-creds). For a list of available addons use: minikube addons list ": "",
 	"Configuring environment for Kubernetes {{.k8sVersion}} on {{.runtime}} {{.runtimeVersion}}": "Configurant l'environment pour Kubernetes {{.k8sVersion}} sur {{.runtime}} {{.runtimeVersion}}",
 	"Configuring local host environment ...": "",
-<<<<<<< HEAD
 	"Could not get profile flag": "",
-=======
 	"Country code of the image mirror to be used. Leave empty to use the global one. For Chinese mainland users, set it to cn": "",
->>>>>>> 1c10b3a2
 	"Creating %s VM (CPUs=%d, Memory=%dMB, Disk=%dMB) ...": "Créant un VM %s (CPUs=%d, Mémoire=%dMB, Disque=%dMB)",
 	"Creating mount {{.name}} ...": "",
 	"Creating {{.driver_name}} VM (CPUs={{.number_of_cpus}}, Memory={{.memory_size}}MB, Disk={{.disk_size}}MB) ...": "",
