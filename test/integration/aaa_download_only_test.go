--- conflicted
+++ resolved
@@ -84,11 +84,7 @@
 
 				// checking binaries downloaded (kubelet,kubeadm)
 				for _, bin := range constants.KubernetesReleaseBinaries {
-<<<<<<< HEAD
-					fp := filepath.Join(localpath.MiniPath(), "cache", runtime.GOOS, v, bin)
-=======
 					fp := filepath.Join(localpath.MiniPath(), "cache", "linux", v, bin)
->>>>>>> af353314
 					_, err := os.Stat(fp)
 					if err != nil {
 						t.Errorf("expected the file for binary exist at %q but got error %v", fp, err)
