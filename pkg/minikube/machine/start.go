/*
Copyright 2020 The Kubernetes Authors All rights reserved.

Licensed under the Apache License, Version 2.0 (the "License");
you may not use this file except in compliance with the License.
You may obtain a copy of the License at

    http://www.apache.org/licenses/LICENSE-2.0

Unless required by applicable law or agreed to in writing, software
distributed under the License is distributed on an "AS IS" BASIS,
WITHOUT WARRANTIES OR CONDITIONS OF ANY KIND, either express or implied.
See the License for the specific language governing permissions and
limitations under the License.
*/

package machine

import (
	"encoding/json"
	"fmt"
	"os/exec"
	"path"
	"path/filepath"
	"time"

	"github.com/docker/machine/libmachine"
	"github.com/docker/machine/libmachine/drivers"
	"github.com/docker/machine/libmachine/engine"
	"github.com/docker/machine/libmachine/host"
	"github.com/golang/glog"
	"github.com/juju/mutex"
	"github.com/pkg/errors"
	"github.com/spf13/viper"
	"k8s.io/minikube/pkg/drivers/kic/oci"
	"k8s.io/minikube/pkg/minikube/command"
	"k8s.io/minikube/pkg/minikube/config"
	"k8s.io/minikube/pkg/minikube/constants"
	"k8s.io/minikube/pkg/minikube/driver"
	"k8s.io/minikube/pkg/minikube/localpath"
	"k8s.io/minikube/pkg/minikube/out"
	"k8s.io/minikube/pkg/minikube/registry"
	"k8s.io/minikube/pkg/minikube/sshutil"
	"k8s.io/minikube/pkg/minikube/vmpath"
	"k8s.io/minikube/pkg/util/lock"
)

var (
	// requiredDirectories are directories to create on the host during setup
	requiredDirectories = []string{
		vmpath.GuestAddonsDir,
		vmpath.GuestManifestsDir,
		vmpath.GuestEphemeralDir,
		vmpath.GuestPersistentDir,
		vmpath.GuestKubernetesCertsDir,
		path.Join(vmpath.GuestPersistentDir, "images"),
		path.Join(vmpath.GuestPersistentDir, "binaries"),
		vmpath.GuestGvisorDir,
		vmpath.GuestCertAuthDir,
		vmpath.GuestCertStoreDir,
	}
)

// StartHost starts a host VM.
func StartHost(api libmachine.API, cfg config.ClusterConfig, n config.Node) (*host.Host, error) {
	// Prevent machine-driver boot races, as well as our own certificate race
	releaser, err := acquireMachinesLock(n.Name)
	if err != nil {
		return nil, errors.Wrap(err, "boot lock")
	}
	start := time.Now()
	defer func() {
		glog.Infof("releasing machines lock for %q, held for %s", n.Name, time.Since(start))
		releaser.Release()
	}()

	exists, err := api.Exists(n.Name)
	if err != nil {
		return nil, errors.Wrapf(err, "exists: %s", n.Name)
	}
	if !exists {
<<<<<<< HEAD
		glog.Infof("Provisioning new machine with config: %+v %+v", cfg, n)
=======
		glog.Infof("Provisioning new machine with config: %+v", cfg)
>>>>>>> ba199678
		return createHost(api, cfg, n)
	}
	glog.Infoln("Skipping create...Using existing machine configuration")
	return fixHost(api, cfg, n)
}

func engineOptions(cfg config.ClusterConfig) *engine.Options {
	o := engine.Options{
		Env:              cfg.DockerEnv,
		InsecureRegistry: append([]string{constants.DefaultServiceCIDR}, cfg.InsecureRegistry...),
		RegistryMirror:   cfg.RegistryMirror,
		ArbitraryFlags:   cfg.DockerOpt,
		InstallURL:       drivers.DefaultEngineInstallURL,
	}
	return &o
}

func createHost(api libmachine.API, cfg config.ClusterConfig, n config.Node) (*host.Host, error) {
<<<<<<< HEAD
	glog.Infof("createHost starting for %q (driver=%q)", n.Name, cfg.Driver)
=======
	glog.Infof("createHost starting for %q (driver=%q)", cfg.Name, cfg.Driver)
>>>>>>> ba199678
	start := time.Now()
	defer func() {
		glog.Infof("createHost completed in %s", time.Since(start))
	}()

	if cfg.Driver == driver.VMwareFusion && viper.GetBool(config.ShowDriverDeprecationNotification) {
		out.WarningT(`The vmwarefusion driver is deprecated and support for it will be removed in a future release.
			Please consider switching to the new vmware unified driver, which is intended to replace the vmwarefusion driver.
			See https://minikube.sigs.k8s.io/docs/reference/drivers/vmware/ for more information.
			To disable this message, run [minikube config set ShowDriverDeprecationNotification false]`)
	}
	showHostInfo(cfg)
	def := registry.Driver(cfg.Driver)
	if def.Empty() {
		return nil, fmt.Errorf("unsupported/missing driver: %s", cfg.Driver)
	}
	dd, err := def.Config(cfg, n)
	if err != nil {
		return nil, errors.Wrap(err, "config")
	}
	data, err := json.Marshal(dd)
	if err != nil {
		return nil, errors.Wrap(err, "marshal")
	}

	h, err := api.NewHost(cfg.Driver, data)
	if err != nil {
		return nil, errors.Wrap(err, "new host")
	}

	h.HostOptions.AuthOptions.CertDir = localpath.MiniPath()
	h.HostOptions.AuthOptions.StorePath = localpath.MiniPath()
	h.HostOptions.EngineOptions = engineOptions(cfg)

	cstart := time.Now()
	glog.Infof("libmachine.API.Create for %q (driver=%q)", cfg.Name, cfg.Driver)
	// Allow two minutes to create host before failing fast
	if err := timedCreateHost(h, api, 2*time.Minute); err != nil {
		return nil, errors.Wrap(err, "creating host")
	}
	glog.Infof("libmachine.API.Create for %q took %s", cfg.Name, time.Since(cstart))

	if err := postStartSetup(h, cfg); err != nil {
		return h, errors.Wrap(err, "post-start")
	}

	if err := api.Save(h); err != nil {
		return nil, errors.Wrap(err, "save")
	}
	return h, nil
}

func timedCreateHost(h *host.Host, api libmachine.API, t time.Duration) error {
	timeout := make(chan bool, 1)
	go func() {
		time.Sleep(t)
		timeout <- true
	}()

	createFinished := make(chan bool, 1)
	var err error
	go func() {
		err = api.Create(h)
		createFinished <- true
	}()

	select {
	case <-createFinished:
		if err != nil {
			// Wait for all the logs to reach the client
			time.Sleep(2 * time.Second)
			return errors.Wrap(err, "create")
		}
		return nil
	case <-timeout:
		return fmt.Errorf("create host timed out in %f seconds", t.Seconds())
	}
}

// postStart are functions shared between startHost and fixHost
func postStartSetup(h *host.Host, mc config.ClusterConfig) error {
	glog.Infof("post-start starting for %q (driver=%q)", h.Name, h.DriverName)
	start := time.Now()
	defer func() {
		glog.Infof("post-start completed in %s", time.Since(start))
	}()

	if driver.IsMock(h.DriverName) {
		return nil
	}

	glog.Infof("creating required directories: %v", requiredDirectories)
	r, err := commandRunner(h)
	if err != nil {
		return errors.Wrap(err, "command runner")
	}

	args := append([]string{"mkdir", "-p"}, requiredDirectories...)
	if _, err := r.RunCmd(exec.Command("sudo", args...)); err != nil {
		return errors.Wrapf(err, "sudo mkdir (%s)", h.DriverName)
	}

	if driver.BareMetal(mc.Driver) {
		showLocalOsRelease()
	}
	if driver.IsVM(mc.Driver) {
		logRemoteOsRelease(h.Driver)
	}
	return syncLocalAssets(r)
}

// commandRunner returns best available command runner for this host
func commandRunner(h *host.Host) (command.Runner, error) {
	d := h.Driver.DriverName()
	glog.V(1).Infof("determining appropriate runner for %q", d)
	if driver.IsMock(d) {
		glog.Infof("returning FakeCommandRunner for %q driver", d)
		return &command.FakeCommandRunner{}, nil
	}

	if driver.BareMetal(h.Driver.DriverName()) {
		glog.Infof("returning ExecRunner for %q driver", d)
		return command.NewExecRunner(), nil
	}
	if driver.IsKIC(d) {
		glog.Infof("Returning KICRunner for %q driver", d)
		return command.NewKICRunner(h.Name, d), nil
	}

	glog.Infof("Creating SSH client and returning SSHRunner for %q driver", d)
	client, err := sshutil.NewSSHClient(h.Driver)
	if err != nil {
		return nil, errors.Wrap(err, "ssh client")
	}
	return command.NewSSHRunner(client), nil
}

// acquireMachinesLock protects against code that is not parallel-safe (libmachine, cert setup)
func acquireMachinesLock(name string) (mutex.Releaser, error) {
	spec := lock.PathMutexSpec(filepath.Join(localpath.MiniPath(), "machines"))
	// NOTE: Provisioning generally completes within 60 seconds
	spec.Timeout = 15 * time.Minute

	glog.Infof("acquiring machines lock for %s: %+v", name, spec)
	start := time.Now()
	r, err := mutex.Acquire(spec)
	if err == nil {
		glog.Infof("acquired machines lock for %q in %s", name, time.Since(start))
	}
	return r, err
}

// showHostInfo shows host information
func showHostInfo(cfg config.ClusterConfig) {
	machineType := driver.MachineType(cfg.Driver)
	if driver.BareMetal(cfg.Driver) {
		info, err := getHostInfo()
		if err == nil {
			out.T(out.StartingNone, "Running on localhost (CPUs={{.number_of_cpus}}, Memory={{.memory_size}}MB, Disk={{.disk_size}}MB) ...", out.V{"number_of_cpus": info.CPUs, "memory_size": info.Memory, "disk_size": info.DiskSize})
		}
		return
	}
	if driver.IsKIC(cfg.Driver) { // TODO:medyagh add free disk space on docker machine
		s, err := oci.DaemonInfo(cfg.Driver)
		if err == nil {
			var info hostInfo
			info.CPUs = s.CPUs
			info.Memory = megs(uint64(s.TotalMemory))
			out.T(out.StartingVM, "Creating Kubernetes in {{.driver_name}} {{.machine_type}} with (CPUs={{.number_of_cpus}}) ({{.number_of_host_cpus}} available), Memory={{.memory_size}}MB ({{.host_memory_size}}MB available) ...", out.V{"driver_name": cfg.Driver, "number_of_cpus": cfg.CPUs, "number_of_host_cpus": info.CPUs, "memory_size": cfg.Memory, "host_memory_size": info.Memory, "machine_type": machineType})
		}
		return
	}
	out.T(out.StartingVM, "Creating {{.driver_name}} {{.machine_type}} (CPUs={{.number_of_cpus}}, Memory={{.memory_size}}MB, Disk={{.disk_size}}MB) ...", out.V{"driver_name": cfg.Driver, "number_of_cpus": cfg.CPUs, "memory_size": cfg.Memory, "disk_size": cfg.DiskSize, "machine_type": machineType})
}<|MERGE_RESOLUTION|>--- conflicted
+++ resolved
@@ -79,11 +79,7 @@
 		return nil, errors.Wrapf(err, "exists: %s", n.Name)
 	}
 	if !exists {
-<<<<<<< HEAD
 		glog.Infof("Provisioning new machine with config: %+v %+v", cfg, n)
-=======
-		glog.Infof("Provisioning new machine with config: %+v", cfg)
->>>>>>> ba199678
 		return createHost(api, cfg, n)
 	}
 	glog.Infoln("Skipping create...Using existing machine configuration")
@@ -102,11 +98,7 @@
 }
 
 func createHost(api libmachine.API, cfg config.ClusterConfig, n config.Node) (*host.Host, error) {
-<<<<<<< HEAD
 	glog.Infof("createHost starting for %q (driver=%q)", n.Name, cfg.Driver)
-=======
-	glog.Infof("createHost starting for %q (driver=%q)", cfg.Name, cfg.Driver)
->>>>>>> ba199678
 	start := time.Now()
 	defer func() {
 		glog.Infof("createHost completed in %s", time.Since(start))
