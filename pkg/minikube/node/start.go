/*
Copyright 2020 The Kubernetes Authors All rights reserved.

Licensed under the Apache License, Version 2.0 (the "License");
you may not use this file except in compliance with the License.
You may obtain a copy of the License at

    http://www.apache.org/licenses/LICENSE-2.0

Unless required by applicable law or agreed to in writing, software
distributed under the License is distributed on an "AS IS" BASIS,
WITHOUT WARRANTIES OR CONDITIONS OF ANY KIND, either express or implied.
See the License for the specific language governing permissions and
limitations under the License.
*/

package node

import (
	"fmt"
	"net"
	"os"
	"os/exec"
	"runtime/debug"
	"strconv"
	"strings"
	"sync"
	"time"

	"github.com/blang/semver"
	"github.com/docker/machine/libmachine"
	"github.com/docker/machine/libmachine/host"
	"github.com/golang/glog"
	"github.com/pkg/errors"
	"github.com/spf13/viper"
	"golang.org/x/sync/errgroup"
	cmdcfg "k8s.io/minikube/cmd/minikube/cmd/config"
	"k8s.io/minikube/pkg/addons"
	"k8s.io/minikube/pkg/minikube/bootstrapper"
	"k8s.io/minikube/pkg/minikube/bootstrapper/bsutil/kverify"
	"k8s.io/minikube/pkg/minikube/bootstrapper/images"
	"k8s.io/minikube/pkg/minikube/cluster"
	"k8s.io/minikube/pkg/minikube/command"
	"k8s.io/minikube/pkg/minikube/config"
	"k8s.io/minikube/pkg/minikube/constants"
	"k8s.io/minikube/pkg/minikube/cruntime"
	"k8s.io/minikube/pkg/minikube/driver"
	"k8s.io/minikube/pkg/minikube/exit"
	"k8s.io/minikube/pkg/minikube/kubeconfig"
	"k8s.io/minikube/pkg/minikube/localpath"
	"k8s.io/minikube/pkg/minikube/logs"
	"k8s.io/minikube/pkg/minikube/machine"
	"k8s.io/minikube/pkg/minikube/mustload"
	"k8s.io/minikube/pkg/minikube/out"
	"k8s.io/minikube/pkg/minikube/proxy"
	"k8s.io/minikube/pkg/util"
	"k8s.io/minikube/pkg/util/retry"
)

const waitTimeout = "wait-timeout"

var (
	kicGroup   errgroup.Group
	cacheGroup errgroup.Group
)

// Starter is a struct with all the necessary information to start a node
type Starter struct {
	Runner         command.Runner
	PreExists      bool
	MachineAPI     libmachine.API
	Host           *host.Host
	Cfg            *config.ClusterConfig
	Node           *config.Node
	ExistingAddons map[string]bool
}

// Start spins up a guest and starts the kubernetes node.
func Start(starter Starter, apiServer bool) (*kubeconfig.Settings, error) {
	// wait for preloaded tarball to finish downloading before configuring runtimes
	waitCacheRequiredImages(&cacheGroup)

	sv, err := util.ParseKubernetesVersion(starter.Node.KubernetesVersion)
	if err != nil {
		return nil, errors.Wrap(err, "Failed to parse kubernetes version")
	}

	// configure the runtime (docker, containerd, crio)
	cr := configureRuntimes(starter.Runner, *starter.Cfg, sv)
	showVersionInfo(starter.Node.KubernetesVersion, cr)

	// ssh should be set up by now
	// switch to using ssh runner since it is faster
	if driver.IsKIC(starter.Cfg.Driver) {
		sshRunner, err := machine.SSHRunner(starter.Host)
		if err != nil {
			glog.Infof("error getting ssh runner: %v", err)
		} else {
			glog.Infof("Using ssh runner for kic...")
			starter.Runner = sshRunner
		}
	}

	var bs bootstrapper.Bootstrapper
	var kcs *kubeconfig.Settings
	if apiServer {
		// Must be written before bootstrap, otherwise health checks may flake due to stale IP
		kcs = setupKubeconfig(starter.Host, starter.Cfg, starter.Node, starter.Cfg.Name)
		if err != nil {
			return nil, errors.Wrap(err, "Failed to setup kubeconfig")
		}

		// setup kubeadm (must come after setupKubeconfig)
		bs = setupKubeAdm(starter.MachineAPI, *starter.Cfg, *starter.Node)
		err = bs.StartCluster(*starter.Cfg)

		if err != nil {
			out.LogEntries("Error starting cluster", err, logs.FindProblems(cr, bs, *starter.Cfg, starter.Runner))
			return nil, err
		}

		// write the kubeconfig to the file system after everything required (like certs) are created by the bootstrapper
		if err := kubeconfig.Update(kcs); err != nil {
			return nil, errors.Wrap(err, "Failed to update kubeconfig file.")
		}
	} else {
		bs, err = cluster.Bootstrapper(starter.MachineAPI, viper.GetString(cmdcfg.Bootstrapper), *starter.Cfg, *starter.Node)
		if err != nil {
			return nil, errors.Wrap(err, "Failed to get bootstrapper")
		}

		if err = bs.SetupCerts(starter.Cfg.KubernetesConfig, *starter.Node); err != nil {
			return nil, errors.Wrap(err, "setting up certs")
		}
	}

	var wg sync.WaitGroup
	go configureMounts(&wg)

<<<<<<< HEAD
	if err := CacheAndLoadImagesInConfig(); err != nil {
		out.FailureT("Unable to push cached images from config: {{.error}}", out.V{"error": err})
	}
=======
	wg.Add(1)
	go func() {
		if err := CacheAndLoadImagesInConfig(); err != nil {
			out.FailureT("Unable to load cached images from config file: {{error}}", out.V{"error": err})
		}
		wg.Done()
	}()
>>>>>>> bab824a8

	// enable addons, both old and new!
	if starter.ExistingAddons != nil {
		go addons.Start(&wg, starter.Cfg, starter.ExistingAddons, config.AddonList)
	}

	if apiServer {
		// special ops for none , like change minikube directory.
		// multinode super doesn't work on the none driver
		if starter.Cfg.Driver == driver.None && len(starter.Cfg.Nodes) == 1 {
			prepareNone()
		}

		// Skip pre-existing, because we already waited for health
		if kverify.ShouldWait(starter.Cfg.VerifyComponents) && !starter.PreExists {
			if err := bs.WaitForNode(*starter.Cfg, *starter.Node, viper.GetDuration(waitTimeout)); err != nil {
				return nil, errors.Wrap(err, "Wait failed")
			}
		}
	} else {
		if err := bs.UpdateNode(*starter.Cfg, *starter.Node, cr); err != nil {
			return nil, errors.Wrap(err, "Updating node")
		}

		cp, err := config.PrimaryControlPlane(starter.Cfg)
		if err != nil {
			return nil, errors.Wrap(err, "Getting primary control plane")
		}
		cpBs, err := cluster.Bootstrapper(starter.MachineAPI, viper.GetString(cmdcfg.Bootstrapper), *starter.Cfg, cp)
		if err != nil {
			return nil, errors.Wrap(err, "Getting bootstrapper")
		}

		joinCmd, err := cpBs.GenerateToken(*starter.Cfg)
		if err != nil {
			return nil, errors.Wrap(err, "generating join token")
		}

		if err = bs.JoinCluster(*starter.Cfg, *starter.Node, joinCmd); err != nil {
			return nil, errors.Wrap(err, "joining cluster")
		}
	}

	wg.Wait()

	// Write enabled addons to the config before completion
	return kcs, config.Write(viper.GetString(config.ProfileName), starter.Cfg)
}

// Provision provisions the machine/container for the node
func Provision(cc *config.ClusterConfig, n *config.Node, apiServer bool) (command.Runner, bool, libmachine.API, *host.Host, error) {

	name := driver.MachineName(*cc, *n)
	if apiServer {
		out.T(out.ThumbsUp, "Starting control plane node {{.name}} in cluster {{.cluster}}", out.V{"name": name, "cluster": cc.Name})
	} else {
		out.T(out.ThumbsUp, "Starting node {{.name}} in cluster {{.cluster}}", out.V{"name": name, "cluster": cc.Name})
	}

	if driver.IsKIC(cc.Driver) {
		beginDownloadKicArtifacts(&kicGroup)
	}

	if !driver.BareMetal(cc.Driver) {
		beginCacheKubernetesImages(&cacheGroup, cc.KubernetesConfig.ImageRepository, n.KubernetesVersion, cc.KubernetesConfig.ContainerRuntime)
	}

	// Abstraction leakage alert: startHost requires the config to be saved, to satistfy pkg/provision/buildroot.
	// Hence, saveConfig must be called before startHost, and again afterwards when we know the IP.
	if err := config.SaveProfile(viper.GetString(config.ProfileName), cc); err != nil {
		return nil, false, nil, nil, errors.Wrap(err, "Failed to save config")
	}

	handleDownloadOnly(&cacheGroup, &kicGroup, n.KubernetesVersion)
	waitDownloadKicArtifacts(&kicGroup)

	return startMachine(cc, n)

}

// ConfigureRuntimes does what needs to happen to get a runtime going.
func configureRuntimes(runner cruntime.CommandRunner, cc config.ClusterConfig, kv semver.Version) cruntime.Manager {
	co := cruntime.Config{
		Type:              cc.KubernetesConfig.ContainerRuntime,
		Runner:            runner,
		ImageRepository:   cc.KubernetesConfig.ImageRepository,
		KubernetesVersion: kv,
	}
	cr, err := cruntime.New(co)
	if err != nil {
		exit.WithError("Failed runtime", err)
	}

	disableOthers := true
	if driver.BareMetal(cc.Driver) {
		disableOthers = false
	}

	// Preload is overly invasive for bare metal, and caching is not meaningful. KIC handled elsewhere.
	if driver.IsVM(cc.Driver) {
		if err := cr.Preload(cc.KubernetesConfig); err != nil {
			switch err.(type) {
			case *cruntime.ErrISOFeature:
				out.ErrT(out.Tip, "Existing disk is missing new features ({{.error}}). To upgrade, run 'minikube delete'", out.V{"error": err})
			default:
				glog.Warningf("%s preload failed: %v, falling back to caching images", cr.Name(), err)
			}

			if err := machine.CacheImagesForBootstrapper(cc.KubernetesConfig.ImageRepository, cc.KubernetesConfig.KubernetesVersion, viper.GetString(cmdcfg.Bootstrapper)); err != nil {
				exit.WithError("Failed to cache images", err)
			}
		}
	}

	err = cr.Enable(disableOthers)
	if err != nil {
		debug.PrintStack()
		exit.WithError("Failed to enable container runtime", err)
	}

	return cr
}

// setupKubeAdm adds any requested files into the VM before Kubernetes is started
func setupKubeAdm(mAPI libmachine.API, cfg config.ClusterConfig, n config.Node) bootstrapper.Bootstrapper {
	bs, err := cluster.Bootstrapper(mAPI, viper.GetString(cmdcfg.Bootstrapper), cfg, n)
	if err != nil {
		exit.WithError("Failed to get bootstrapper", err)
	}
	for _, eo := range config.ExtraOptions {
		out.T(out.Option, "{{.extra_option_component_name}}.{{.key}}={{.value}}", out.V{"extra_option_component_name": eo.Component, "key": eo.Key, "value": eo.Value})
	}
	// Loads cached images, generates config files, download binaries
	// update cluster and set up certs in parallel
	var parallel sync.WaitGroup
	parallel.Add(2)
	go func() {
		if err := bs.UpdateCluster(cfg); err != nil {
			exit.WithError("Failed to update cluster", err)
		}
		parallel.Done()
	}()

	go func() {
		if err := bs.SetupCerts(cfg.KubernetesConfig, n); err != nil {
			exit.WithError("Failed to setup certs", err)
		}
		parallel.Done()
	}()

	parallel.Wait()
	return bs
}

func setupKubeconfig(h *host.Host, cc *config.ClusterConfig, n *config.Node, clusterName string) *kubeconfig.Settings {
	addr, err := apiServerURL(*h, *cc, *n)
	if err != nil {
		exit.WithError("Failed to get API Server URL", err)
	}

	if cc.KubernetesConfig.APIServerName != constants.APIServerName {
		addr = strings.Replace(addr, n.IP, cc.KubernetesConfig.APIServerName, -1)
	}
	kcs := &kubeconfig.Settings{
		ClusterName:          clusterName,
		ClusterServerAddress: addr,
		ClientCertificate:    localpath.ClientCert(cc.Name),
		ClientKey:            localpath.ClientKey(cc.Name),
		CertificateAuthority: localpath.CACert(),
		KeepContext:          cc.KeepContext,
		EmbedCerts:           cc.EmbedCerts,
	}

	kcs.SetPath(kubeconfig.PathFromEnv())
	return kcs
}

func apiServerURL(h host.Host, cc config.ClusterConfig, n config.Node) (string, error) {
	hostname, _, port, err := driver.ControlPaneEndpoint(&cc, &n, h.DriverName)
	if err != nil {
		return "", err
	}
	return fmt.Sprintf("https://" + net.JoinHostPort(hostname, strconv.Itoa(port))), nil
}

// StartMachine starts a VM
func startMachine(cfg *config.ClusterConfig, node *config.Node) (runner command.Runner, preExists bool, machineAPI libmachine.API, host *host.Host, err error) {
	m, err := machine.NewAPIClient()
	if err != nil {
		return runner, preExists, m, host, errors.Wrap(err, "Failed to get machine client")
	}
	host, preExists, err = startHost(m, *cfg, *node)
	if err != nil {
		return runner, preExists, m, host, errors.Wrap(err, "Failed to start host")
	}
	runner, err = machine.CommandRunner(host)
	if err != nil {
		return runner, preExists, m, host, errors.Wrap(err, "Failed to get command runner")
	}

	ip, err := validateNetwork(host, runner, cfg.KubernetesConfig.ImageRepository)
	if err != nil {
		return runner, preExists, m, host, errors.Wrap(err, "Failed to validate network")
	}

	// Bypass proxy for minikube's vm host ip
	err = proxy.ExcludeIP(ip)
	if err != nil {
		out.FailureT("Failed to set NO_PROXY Env. Please use `export NO_PROXY=$NO_PROXY,{{.ip}}`.", out.V{"ip": ip})
	}

	// Save IP to config file for subsequent use
	node.IP = ip
	err = config.SaveNode(cfg, node)
	if err != nil {
		return runner, preExists, m, host, errors.Wrap(err, "saving node")
	}

	return runner, preExists, m, host, err
}

// startHost starts a new minikube host using a VM or None
func startHost(api libmachine.API, cc config.ClusterConfig, n config.Node) (*host.Host, bool, error) {
	host, exists, err := machine.StartHost(api, cc, n)
	if err == nil {
		return host, exists, nil
	}
	out.ErrT(out.Embarrassed, "StartHost failed, but will try again: {{.error}}", out.V{"error": err})

	// NOTE: People get very cranky if you delete their prexisting VM. Only delete new ones.
	if !exists {
		err := machine.DeleteHost(api, driver.MachineName(cc, n))
		if err != nil {
			glog.Warningf("delete host: %v", err)
		}
	}

	// Try again, but just once to avoid making the logs overly confusing
	time.Sleep(5 * time.Second)

	host, exists, err = machine.StartHost(api, cc, n)
	if err == nil {
		return host, exists, nil
	}

	// Don't use host.Driver to avoid nil pointer deref
	drv := cc.Driver
	out.ErrT(out.Sad, `Failed to start {{.driver}} {{.driver_type}}. "{{.cmd}}" may fix it: {{.error}}`, out.V{"driver": drv, "driver_type": driver.MachineType(drv), "cmd": mustload.ExampleCmd(cc.Name, "start"), "error": err})
	return host, exists, err
}

// validateNetwork tries to catch network problems as soon as possible
func validateNetwork(h *host.Host, r command.Runner, imageRepository string) (string, error) {
	ip, err := h.Driver.GetIP()
	if err != nil {
		return ip, err
	}

	optSeen := false
	warnedOnce := false
	for _, k := range proxy.EnvVars {
		if v := os.Getenv(k); v != "" {
			if !optSeen {
				out.T(out.Internet, "Found network options:")
				optSeen = true
			}
			out.T(out.Option, "{{.key}}={{.value}}", out.V{"key": k, "value": v})
			ipExcluded := proxy.IsIPExcluded(ip) // Skip warning if minikube ip is already in NO_PROXY
			k = strings.ToUpper(k)               // for http_proxy & https_proxy
			if (k == "HTTP_PROXY" || k == "HTTPS_PROXY") && !ipExcluded && !warnedOnce {
				out.WarningT("You appear to be using a proxy, but your NO_PROXY environment does not include the minikube IP ({{.ip_address}}). Please see {{.documentation_url}} for more details", out.V{"ip_address": ip, "documentation_url": "https://minikube.sigs.k8s.io/docs/reference/networking/proxy/"})
				warnedOnce = true
			}
		}
	}

	if !driver.BareMetal(h.Driver.DriverName()) && !driver.IsKIC(h.Driver.DriverName()) {
		if err := trySSH(h, ip); err != nil {
			return ip, err
		}
	}

	// Non-blocking
	go tryRegistry(r, h.Driver.DriverName(), imageRepository)
	return ip, nil
}

func trySSH(h *host.Host, ip string) error {
	if viper.GetBool("force") {
		return nil
	}

	sshAddr := net.JoinHostPort(ip, "22")

	dial := func() (err error) {
		d := net.Dialer{Timeout: 3 * time.Second}
		conn, err := d.Dial("tcp", sshAddr)
		if err != nil {
			out.WarningT("Unable to verify SSH connectivity: {{.error}}. Will retry...", out.V{"error": err})
			return err
		}
		_ = conn.Close()
		return nil
	}

	err := retry.Expo(dial, time.Second, 13*time.Second)
	if err != nil {
		out.ErrT(out.FailureType, `minikube is unable to connect to the VM: {{.error}}

	This is likely due to one of two reasons:

	- VPN or firewall interference
	- {{.hypervisor}} network configuration issue

	Suggested workarounds:

	- Disable your local VPN or firewall software
	- Configure your local VPN or firewall to allow access to {{.ip}}
	- Restart or reinstall {{.hypervisor}}
	- Use an alternative --vm-driver
	- Use --force to override this connectivity check
	`, out.V{"error": err, "hypervisor": h.Driver.DriverName(), "ip": ip})
	}

	return err
}

// tryRegistry tries to connect to the image repository
func tryRegistry(r command.Runner, driverName string, imageRepository string) {
	// 2 second timeout. For best results, call tryRegistry in a non-blocking manner.
	opts := []string{"-sS", "-m", "2"}

	proxy := os.Getenv("HTTPS_PROXY")
	if proxy != "" && !strings.HasPrefix(proxy, "localhost") && !strings.HasPrefix(proxy, "127.0") {
		opts = append([]string{"-x", proxy}, opts...)
	}

	if imageRepository == "" {
		imageRepository = images.DefaultKubernetesRepo
	}

	opts = append(opts, fmt.Sprintf("https://%s/", imageRepository))
	if rr, err := r.RunCmd(exec.Command("curl", opts...)); err != nil {
		glog.Warningf("%s failed: %v", rr.Args, err)
		out.WarningT("This {{.type}} is having trouble accessing https://{{.repository}}", out.V{"repository": imageRepository, "type": driver.MachineType(driverName)})
		out.ErrT(out.Tip, "To pull new external images, you may need to configure a proxy: https://minikube.sigs.k8s.io/docs/reference/networking/proxy/")
	}
}

// prepareNone prepares the user and host for the joy of the "none" driver
func prepareNone() {
	out.T(out.StartingNone, "Configuring local host environment ...")
	if viper.GetBool(config.WantNoneDriverWarning) {
		out.ErrT(out.Empty, "")
		out.WarningT("The 'none' driver is designed for experts who need to integrate with an existing VM")
		out.ErrT(out.Tip, "Most users should use the newer 'docker' driver instead, which does not require root!")
		out.ErrT(out.Documentation, "For more information, see: https://minikube.sigs.k8s.io/docs/reference/drivers/none/")
		out.ErrT(out.Empty, "")
	}

	if os.Getenv("CHANGE_MINIKUBE_NONE_USER") == "" {
		home := os.Getenv("HOME")
		out.WarningT("kubectl and minikube configuration will be stored in {{.home_folder}}", out.V{"home_folder": home})
		out.WarningT("To use kubectl or minikube commands as your own user, you may need to relocate them. For example, to overwrite your own settings, run:")

		out.ErrT(out.Empty, "")
		out.ErrT(out.Command, "sudo mv {{.home_folder}}/.kube {{.home_folder}}/.minikube $HOME", out.V{"home_folder": home})
		out.ErrT(out.Command, "sudo chown -R $USER $HOME/.kube $HOME/.minikube")
		out.ErrT(out.Empty, "")

		out.ErrT(out.Tip, "This can also be done automatically by setting the env var CHANGE_MINIKUBE_NONE_USER=true")
	}

	if err := util.MaybeChownDirRecursiveToMinikubeUser(localpath.MiniPath()); err != nil {
		exit.WithCodeT(exit.Permissions, "Failed to change permissions for {{.minikube_dir_path}}: {{.error}}", out.V{"minikube_dir_path": localpath.MiniPath(), "error": err})
	}
}<|MERGE_RESOLUTION|>--- conflicted
+++ resolved
@@ -137,19 +137,13 @@
 	var wg sync.WaitGroup
 	go configureMounts(&wg)
 
-<<<<<<< HEAD
-	if err := CacheAndLoadImagesInConfig(); err != nil {
-		out.FailureT("Unable to push cached images from config: {{.error}}", out.V{"error": err})
-	}
-=======
 	wg.Add(1)
 	go func() {
 		if err := CacheAndLoadImagesInConfig(); err != nil {
-			out.FailureT("Unable to load cached images from config file: {{error}}", out.V{"error": err})
+			out.FailureT("Unable to push cached images: {{error}}", out.V{"error": err})
 		}
 		wg.Done()
 	}()
->>>>>>> bab824a8
 
 	// enable addons, both old and new!
 	if starter.ExistingAddons != nil {
