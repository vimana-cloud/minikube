--- conflicted
+++ resolved
@@ -87,12 +87,7 @@
 		APIServerPort:     nodePort,
 		KubernetesVersion: k8s.KubernetesVersion,
 		EtcdDataDir:       EtcdDataDir(),
-<<<<<<< HEAD
 		ClusterName:       k8s.ClusterName,
-		NodeName:          k8s.NodeName,
-=======
-		NodeName:          cp.Name,
->>>>>>> 86790638
 		CRISocket:         r.SocketPath(),
 		ImageRepository:   k8s.ImageRepository,
 		ExtraArgs:         extraComponentConfig,
