/*
Copyright 2016 The Kubernetes Authors All rights reserved.

Licensed under the Apache License, Version 2.0 (the "License");
you may not use this file except in compliance with the License.
You may obtain a copy of the License at

    http://www.apache.org/licenses/LICENSE-2.0

Unless required by applicable law or agreed to in writing, software
distributed under the License is distributed on an "AS IS" BASIS,
WITHOUT WARRANTIES OR CONDITIONS OF ANY KIND, either express or implied.
See the License for the specific language governing permissions and
limitations under the License.
*/

package kubeadm

import (
	"bytes"
	"context"
	"os/exec"
	"path"

	"fmt"
	"net"

	// WARNING: Do not use path/filepath in this package unless you want bizarre Windows paths

	"strconv"
	"strings"
	"time"

	"github.com/blang/semver"
	"github.com/docker/machine/libmachine"
	"github.com/docker/machine/libmachine/state"
	"github.com/golang/glog"
	"github.com/pkg/errors"
	"k8s.io/client-go/kubernetes"
	kconst "k8s.io/kubernetes/cmd/kubeadm/app/constants"
	"k8s.io/minikube/pkg/drivers/kic"
	"k8s.io/minikube/pkg/drivers/kic/oci"
	"k8s.io/minikube/pkg/kapi"
	"k8s.io/minikube/pkg/minikube/assets"
	"k8s.io/minikube/pkg/minikube/bootstrapper"
	"k8s.io/minikube/pkg/minikube/bootstrapper/bsutil"
	"k8s.io/minikube/pkg/minikube/bootstrapper/bsutil/kverify"
	"k8s.io/minikube/pkg/minikube/bootstrapper/images"
	"k8s.io/minikube/pkg/minikube/command"
	"k8s.io/minikube/pkg/minikube/config"
	"k8s.io/minikube/pkg/minikube/constants"
	"k8s.io/minikube/pkg/minikube/cruntime"
	"k8s.io/minikube/pkg/minikube/driver"
	"k8s.io/minikube/pkg/minikube/machine"
	"k8s.io/minikube/pkg/minikube/out"
	"k8s.io/minikube/pkg/minikube/vmpath"
	"k8s.io/minikube/pkg/util"
	"k8s.io/minikube/pkg/version"
)

// Bootstrapper is a bootstrapper using kubeadm
type Bootstrapper struct {
	c           command.Runner
	k8sClient   *kubernetes.Clientset // kubernetes client used to verify pods inside cluster
	contextName string
}

// NewBootstrapper creates a new kubeadm.Bootstrapper
// TODO(#6891): Remove node as an argument
func NewBootstrapper(api libmachine.API, cc config.ClusterConfig, n config.Node) (*Bootstrapper, error) {
	name := driver.MachineName(cc, n)
	h, err := api.Load(name)
	if err != nil {
		return nil, errors.Wrap(err, "getting api client")
	}
	runner, err := machine.CommandRunner(h)
	if err != nil {
		return nil, errors.Wrap(err, "command runner")
	}
	return &Bootstrapper{c: runner, contextName: cc.Name, k8sClient: nil}, nil
}

// GetKubeletStatus returns the kubelet status
func (k *Bootstrapper) GetKubeletStatus() (string, error) {
	rr, err := k.c.RunCmd(exec.Command("sudo", "systemctl", "is-active", "kubelet"))
	if err != nil {
		// Do not return now, as we still have parsing to do!
		glog.Warningf("%s returned error: %v", rr.Command(), err)
	}
	s := strings.TrimSpace(rr.Stdout.String())
	glog.Infof("kubelet is-active: %s", s)
	switch s {
	case "active":
		return state.Running.String(), nil
	case "inactive":
		return state.Stopped.String(), nil
	case "activating":
		return state.Starting.String(), nil
	}
	return state.Error.String(), nil
}

// GetAPIServerStatus returns the api-server status
func (k *Bootstrapper) GetAPIServerStatus(ip net.IP, port int) (string, error) {
	s, err := kverify.APIServerStatus(k.c, ip, port)
	if err != nil {
		return state.Error.String(), err
	}
	return s.String(), nil
}

// LogCommands returns a map of log type to a command which will display that log.
func (k *Bootstrapper) LogCommands(o bootstrapper.LogOptions) map[string]string {
	var kubelet strings.Builder
	kubelet.WriteString("sudo journalctl -u kubelet")
	if o.Lines > 0 {
		kubelet.WriteString(fmt.Sprintf(" -n %d", o.Lines))
	}
	if o.Follow {
		kubelet.WriteString(" -f")
	}

	var dmesg strings.Builder
	dmesg.WriteString("sudo dmesg -PH -L=never --level warn,err,crit,alert,emerg")
	if o.Follow {
		dmesg.WriteString(" --follow")
	}
	if o.Lines > 0 {
		dmesg.WriteString(fmt.Sprintf(" | tail -n %d", o.Lines))
	}
	return map[string]string{
		"kubelet": kubelet.String(),
		"dmesg":   dmesg.String(),
	}
}

// createCompatSymlinks creates compatibility symlinks to transition running services to new directory structures
func (k *Bootstrapper) createCompatSymlinks() error {
	legacyEtcd := "/data/minikube"

	if _, err := k.c.RunCmd(exec.Command("sudo", "test", "-d", legacyEtcd)); err != nil {
		glog.Infof("%s skipping compat symlinks: %v", legacyEtcd, err)
		return nil
	}
	glog.Infof("Found %s, creating compatibility symlinks ...", legacyEtcd)

	c := exec.Command("sudo", "ln", "-s", legacyEtcd, bsutil.EtcdDataDir())
	if rr, err := k.c.RunCmd(c); err != nil {
		return errors.Wrapf(err, "create symlink failed: %s", rr.Command())
	}
	return nil
}

// StartCluster starts the cluster
func (k *Bootstrapper) StartCluster(cfg config.ClusterConfig) error {
	err := bsutil.ExistingConfig(k.c)
	if err == nil { // if there is an existing cluster don't reconfigure it
		return k.restartCluster(cfg)
	}
	glog.Infof("existence check: %v", err)

	start := time.Now()
	glog.Infof("StartCluster: %+v", cfg)
	defer func() {
		glog.Infof("StartCluster complete in %s", time.Since(start))
	}()

	version, err := util.ParseKubernetesVersion(cfg.KubernetesConfig.KubernetesVersion)
	if err != nil {
		return errors.Wrap(err, "parsing kubernetes version")
	}

	extraFlags := bsutil.CreateFlagsFromExtraArgs(cfg.KubernetesConfig.ExtraOptions)
	r, err := cruntime.New(cruntime.Config{Type: cfg.KubernetesConfig.ContainerRuntime})
	if err != nil {
		return err
	}

	ignore := []string{
		fmt.Sprintf("DirAvailable-%s", strings.Replace(vmpath.GuestManifestsDir, "/", "-", -1)),
		fmt.Sprintf("DirAvailable-%s", strings.Replace(vmpath.GuestPersistentDir, "/", "-", -1)),
		fmt.Sprintf("DirAvailable-%s", strings.Replace(bsutil.EtcdDataDir(), "/", "-", -1)),
		"FileAvailable--etc-kubernetes-manifests-kube-scheduler.yaml",
		"FileAvailable--etc-kubernetes-manifests-kube-apiserver.yaml",
		"FileAvailable--etc-kubernetes-manifests-kube-controller-manager.yaml",
		"FileAvailable--etc-kubernetes-manifests-etcd.yaml",
		"Port-10250", // For "none" users who already have a kubelet online
		"Swap",       // For "none" users who have swap configured
		"SystemVerification",
	}
	ignore = append(ignore, bsutil.SkipAdditionalPreflights[r.Name()]...)

	// Allow older kubeadm versions to function with newer Docker releases.
	// For kic on linux example error: "modprobe: FATAL: Module configs not found in directory /lib/modules/5.2.17-1rodete3-amd64"
	if version.LT(semver.MustParse("1.13.0")) || driver.IsKIC(cfg.Driver) {
		glog.Info("ignoring SystemVerification for kubeadm because of either driver or kubernetes version")
		ignore = append(ignore, "SystemVerification")
	}

	if driver.IsKIC(cfg.Driver) { // to bypass this error: /proc/sys/net/bridge/bridge-nf-call-iptables does not exist
		ignore = append(ignore, "FileContent--proc-sys-net-bridge-bridge-nf-call-iptables")

	}

<<<<<<< HEAD
	// Remove the previous kubeadm kubeconfig as the IP may have changed
	_, err = k.c.RunCmd(exec.Command("sudo", "rm", "-f", "/etc/kubernetes/admin.conf"))
	if err != nil {
		return errors.Wrap(err, "deleting admin.conf")
	}

	c := exec.Command("/bin/bash", "-c", fmt.Sprintf("%s init --config %s %s --ignore-preflight-errors=%s", bsutil.InvokeKubeadm(cfg.KubernetesConfig.KubernetesVersion), bsutil.KubeadmYamlPath, extraFlags, strings.Join(ignore, ",")))
=======
	conf := bsutil.KubeadmYamlPath
	c = exec.Command("/bin/bash", "-c", fmt.Sprintf("sudo mv %s.new %s && %s init --config %s %s --ignore-preflight-errors=%s", conf, conf, bsutil.InvokeKubeadm(cfg.KubernetesConfig.KubernetesVersion), conf, extraFlags, strings.Join(ignore, ",")))
>>>>>>> ba4e9935
	rr, err := k.c.RunCmd(c)
	if err != nil {
		return errors.Wrapf(err, "init failed. output: %q", rr.Output())
	}

	if cfg.Driver == driver.Docker {
		if err := k.applyKicOverlay(cfg); err != nil {
			return errors.Wrap(err, "apply kic overlay")
		}
	}

	if err := k.applyNodeLabels(cfg); err != nil {
		glog.Warningf("unable to apply node labels: %v", err)
	}

	if err := bsutil.AdjustResourceLimits(k.c); err != nil {
		glog.Warningf("unable to adjust resource limits: %v", err)
	}

	if err := k.elevateKubeSystemPrivileges(cfg); err != nil {
		glog.Warningf("unable to create cluster role binding, some addons might not work : %v. ", err)
	}

	return nil
}

func (k *Bootstrapper) controlPlaneEndpoint(cfg config.ClusterConfig) (string, int, error) {
	cp, err := config.PrimaryControlPlane(&cfg)
	if err != nil {
		return "", 0, err
	}

	if driver.IsKIC(cfg.Driver) {
		ip := oci.DefaultBindIPV4
		port, err := oci.ForwardedPort(cfg.Driver, cfg.Name, cp.Port)
		return ip, port, err
	}
	return cp.IP, cp.Port, nil
}

// client sets and returns a Kubernetes client to use to speak to a kubeadm launched apiserver
func (k *Bootstrapper) client(ip string, port int) (*kubernetes.Clientset, error) {
	if k.k8sClient != nil {
		return k.k8sClient, nil
	}

	cc, err := kapi.ClientConfig(k.contextName)
	if err != nil {
		return nil, errors.Wrap(err, "client config")
	}

	endpoint := fmt.Sprintf("https://%s", net.JoinHostPort(ip, strconv.Itoa(port)))
	if cc.Host != endpoint {
		glog.Errorf("Overriding stale ClientConfig host %s with %s", cc.Host, endpoint)
		cc.Host = endpoint
	}
	c, err := kubernetes.NewForConfig(cc)
	if err == nil {
		k.k8sClient = c
	}
	return c, err
}

// WaitForNode blocks until the node appears to be healthy
func (k *Bootstrapper) WaitForNode(cfg config.ClusterConfig, n config.Node, timeout time.Duration) error {
	start := time.Now()

	if !n.ControlPlane {
		glog.Infof("%s is not a control plane, nothing to wait for", n.Name)
		return nil
	}

	cr, err := cruntime.New(cruntime.Config{Type: cfg.KubernetesConfig.ContainerRuntime, Runner: k.c})
	if err != nil {
		return err
	}

	if err := kverify.WaitForAPIServerProcess(cr, k, k.c, start, timeout); err != nil {
		return err
	}

	ip, port, err := k.controlPlaneEndpoint(cfg)
	if err != nil {
		return err
	}

	if err := kverify.WaitForHealthyAPIServer(cr, k, k.c, start, ip, port, timeout); err != nil {
		return err
	}

	c, err := k.client(ip, port)
	if err != nil {
		return errors.Wrap(err, "get k8s client")
	}

	if err := kverify.WaitForSystemPods(cr, k, k.c, c, start, timeout); err != nil {
		return errors.Wrap(err, "waiting for system pods")
	}
	return nil
}

// needsReset returns whether or not the cluster needs to be reconfigured
func (k *Bootstrapper) needsReset(conf string, ip string, port int, client *kubernetes.Clientset) bool {
	if _, err := k.c.RunCmd(exec.Command("sudo", "diff", "-u", conf, conf+".new")); err != nil {
		glog.Infof("needs reset: configs differ")
		return true
	}

	st, err := kverify.APIServerStatus(k.c, net.ParseIP(ip), port)
	if err != nil {
		glog.Infof("needs reset: apiserver error: %v", err)
		return true
	}

	if st != state.Running {
		glog.Infof("needs reset: apiserver in state %s", st)
		return true
	}

	if err := kverify.ExpectedComponentsRunning(client); err != nil {
		glog.Infof("needs reset: %v", err)
		return true
	}
	return false
}

// restartCluster restarts the Kubernetes cluster configured by kubeadm
func (k *Bootstrapper) restartCluster(cfg config.ClusterConfig) error {
	glog.Infof("restartCluster start")

	start := time.Now()
	defer func() {
		glog.Infof("restartCluster took %s", time.Since(start))
	}()

	version, err := util.ParseKubernetesVersion(cfg.KubernetesConfig.KubernetesVersion)
	if err != nil {
		return errors.Wrap(err, "parsing kubernetes version")
	}

	phase := "alpha"
	controlPlane := "controlplane"
	if version.GTE(semver.MustParse("1.13.0")) {
		phase = "init"
		controlPlane = "control-plane"
	}

	if err := k.createCompatSymlinks(); err != nil {
		glog.Errorf("failed to create compat symlinks: %v", err)
	}

<<<<<<< HEAD
	// Remove the previous kubeadm kubeconfig as the IP may have changed
	_, err = k.c.RunCmd(exec.Command("sudo", "rm", "-f", "/etc/kubernetes/admin.conf"))
	if err != nil {
		return errors.Wrap(err, "deleting admin.conf")
=======
	ip, port, err := k.controlPlaneEndpoint(cfg)
	if err != nil {
		return errors.Wrap(err, "control plane")
	}

	client, err := k.client(ip, port)
	if err != nil {
		return errors.Wrap(err, "getting k8s client")
	}

	// If the cluster is running, check if we have any work to do.
	conf := bsutil.KubeadmYamlPath
	if !k.needsReset(conf, ip, port, client) {
		glog.Infof("Taking a shortcut, as the cluster seems to be properly configured")
		return nil
	}

	if _, err := k.c.RunCmd(exec.Command("sudo", "mv", conf+".new", conf)); err != nil {
		return errors.Wrap(err, "mv")
>>>>>>> ba4e9935
	}

	baseCmd := fmt.Sprintf("%s %s", bsutil.InvokeKubeadm(cfg.KubernetesConfig.KubernetesVersion), phase)
	cmds := []string{
		fmt.Sprintf("%s phase certs all --config %s", baseCmd, conf),
		fmt.Sprintf("%s phase kubeconfig all --config %s", baseCmd, conf),
		fmt.Sprintf("%s phase %s all --config %s", baseCmd, controlPlane, conf),
		fmt.Sprintf("%s phase etcd local --config %s", baseCmd, conf),
	}

	glog.Infof("resetting cluster from %s", conf)
	// Run commands one at a time so that it is easier to root cause failures.
	for _, c := range cmds {
		rr, err := k.c.RunCmd(exec.Command("/bin/bash", "-c", c))
		if err != nil {
			return errors.Wrapf(err, "running cmd: %s", rr.Command())
		}
	}

	cr, err := cruntime.New(cruntime.Config{Type: cfg.KubernetesConfig.ContainerRuntime, Runner: k.c})
	if err != nil {
		return errors.Wrap(err, "runtime")
	}

	// We must ensure that the apiserver is healthy before proceeding
	if err := kverify.WaitForAPIServerProcess(cr, k, k.c, time.Now(), kconst.DefaultControlPlaneTimeout); err != nil {
		return errors.Wrap(err, "apiserver healthz")
	}

	if err := kverify.WaitForSystemPods(cr, k, k.c, client, time.Now(), kconst.DefaultControlPlaneTimeout); err != nil {
		return errors.Wrap(err, "system pods")
	}

	if rr, err := k.c.RunCmd(exec.Command("/bin/bash", "-c", fmt.Sprintf("%s phase addon all --config %s", baseCmd, conf))); err != nil {
		return errors.Wrapf(err, fmt.Sprintf("addon phase cmd:%q", rr.Command()))
	}

	if err := bsutil.AdjustResourceLimits(k.c); err != nil {
		glog.Warningf("unable to adjust resource limits: %v", err)
	}
	return nil
}

// JoinCluster adds a node to an existing cluster
func (k *Bootstrapper) JoinCluster(cc config.ClusterConfig, n config.Node, joinCmd string) error {
	start := time.Now()
	glog.Infof("JoinCluster: %+v", cc)
	defer func() {
		glog.Infof("JoinCluster complete in %s", time.Since(start))
	}()

	// Join the master by specifying its token
	joinCmd = fmt.Sprintf("%s --v=10 --node-name=%s", joinCmd, driver.MachineName(cc, n))
	out, err := k.c.RunCmd(exec.Command("/bin/bash", "-c", joinCmd))
	if err != nil {
		return errors.Wrapf(err, "cmd failed: %s\n%+v\n", joinCmd, out)
	}

	if _, err := k.c.RunCmd(exec.Command("/bin/bash", "-c", "sudo systemctl daemon-reload && sudo systemctl enable kubelet && sudo systemctl start kubelet")); err != nil {
		return errors.Wrap(err, "starting kubelet")
	}

	return nil
}

// GenerateToken creates a token and returns the appropriate kubeadm join command to run
func (k *Bootstrapper) GenerateToken(cc config.ClusterConfig) (string, error) {
	tokenCmd := exec.Command("/bin/bash", "-c", fmt.Sprintf("%s token create --print-join-command --ttl=0", bsutil.InvokeKubeadm(cc.KubernetesConfig.KubernetesVersion)))
	r, err := k.c.RunCmd(tokenCmd)
	if err != nil {
		return "", errors.Wrap(err, "generating bootstrap token")
	}

	joinCmd := r.Stdout.String()
	joinCmd = strings.Replace(joinCmd, "kubeadm", bsutil.InvokeKubeadm(cc.KubernetesConfig.KubernetesVersion), 1)
	joinCmd = fmt.Sprintf("%s --ignore-preflight-errors=all", strings.TrimSpace(joinCmd))

	return joinCmd, nil
}

// DeleteCluster removes the components that were started earlier
func (k *Bootstrapper) DeleteCluster(k8s config.KubernetesConfig) error {
	version, err := util.ParseKubernetesVersion(k8s.KubernetesVersion)
	if err != nil {
		return errors.Wrap(err, "parsing kubernetes version")
	}

	cmd := fmt.Sprintf("%s reset --force", bsutil.InvokeKubeadm(k8s.KubernetesVersion))
	if version.LT(semver.MustParse("1.11.0")) {
		cmd = fmt.Sprintf("%s reset", bsutil.InvokeKubeadm(k8s.KubernetesVersion))
	}

	if rr, err := k.c.RunCmd(exec.Command("/bin/bash", "-c", cmd)); err != nil {
		return errors.Wrapf(err, "kubeadm reset: cmd: %q", rr.Command())
	}

	return nil
}

// SetupCerts sets up certificates within the cluster.
func (k *Bootstrapper) SetupCerts(k8s config.KubernetesConfig, n config.Node) error {
	_, err := bootstrapper.SetupCerts(k.c, k8s, n)
	return err
}

// UpdateCluster updates the cluster.
func (k *Bootstrapper) UpdateCluster(cfg config.ClusterConfig) error {
	images, err := images.Kubeadm(cfg.KubernetesConfig.ImageRepository, cfg.KubernetesConfig.KubernetesVersion)
	if err != nil {
		return errors.Wrap(err, "kubeadm images")
	}

	if cfg.KubernetesConfig.ShouldLoadCachedImages {
		if err := machine.LoadImages(&cfg, k.c, images, constants.ImageCacheDir); err != nil {
			out.FailureT("Unable to load cached images: {{.error}}", out.V{"error": err})
		}
	}
	r, err := cruntime.New(cruntime.Config{Type: cfg.KubernetesConfig.ContainerRuntime,
		Runner: k.c, Socket: cfg.KubernetesConfig.CRISocket})
	if err != nil {
		return errors.Wrap(err, "runtime")
	}

	for _, n := range cfg.Nodes {
		err := k.UpdateNode(cfg, n, r)
		if err != nil {
			return errors.Wrap(err, "updating node")
		}
	}

	return nil
}

// UpdateNode updates a node.
func (k *Bootstrapper) UpdateNode(cfg config.ClusterConfig, n config.Node, r cruntime.Manager) error {
	kubeadmCfg, err := bsutil.GenerateKubeadmYAML(cfg, n, r)
	if err != nil {
		return errors.Wrap(err, "generating kubeadm cfg")
	}

	kubeletCfg, err := bsutil.NewKubeletConfig(cfg, n, r)
	if err != nil {
		return errors.Wrap(err, "generating kubelet config")
	}

	kubeletService, err := bsutil.NewKubeletService(cfg.KubernetesConfig)
	if err != nil {
		return errors.Wrap(err, "generating kubelet service")
	}

	glog.Infof("kubelet %s config:\n%+v", kubeletCfg, cfg.KubernetesConfig)

	if err := bsutil.TransferBinaries(cfg.KubernetesConfig, k.c); err != nil {
		return errors.Wrap(err, "downloading binaries")
	}

	var cniFile []byte
	if cfg.KubernetesConfig.EnableDefaultCNI {
		cniFile = []byte(defaultCNIConfig)
	}

	// Install assets into temporary files
	files := bsutil.ConfigFileAssets(cfg.KubernetesConfig, kubeadmCfg, kubeletCfg, kubeletService, cniFile)
	if err := copyFiles(k.c, files); err != nil {
		return err
	}

	if err := reloadKubelet(k.c); err != nil {
		return err
	}
	return nil
}

func copyFiles(runner command.Runner, files []assets.CopyableFile) error {
	// Combine mkdir request into a single call to reduce load
	dirs := []string{}
	for _, f := range files {
		dirs = append(dirs, f.GetTargetDir())
	}
	args := append([]string{"mkdir", "-p"}, dirs...)
	if _, err := runner.RunCmd(exec.Command("sudo", args...)); err != nil {
		return errors.Wrap(err, "mkdir")
	}

	for _, f := range files {
		if err := runner.Copy(f); err != nil {
			return errors.Wrapf(err, "copy")
		}
	}
	return nil
}

func reloadKubelet(runner command.Runner) error {
	svc := bsutil.KubeletServiceFile
	conf := bsutil.KubeletSystemdConfFile

	checkCmd := exec.Command("/bin/bash", "-c", fmt.Sprintf("pgrep kubelet && diff -u %s %s.new && diff -u %s %s.new", svc, svc, conf, conf))
	if _, err := runner.RunCmd(checkCmd); err == nil {
		glog.Infof("kubelet is already running with the right configs")
		return nil
	}

	startCmd := exec.Command("/bin/bash", "-c", fmt.Sprintf("sudo mv %s.new %s && sudo mv %s.new %s && sudo systemctl daemon-reload && sudo systemctl restart kubelet", svc, svc, conf, conf))
	if _, err := runner.RunCmd(startCmd); err != nil {
		return errors.Wrap(err, "starting kubelet")
	}
	return nil
}

// applyKicOverlay applies the CNI plugin needed to make kic work
func (k *Bootstrapper) applyKicOverlay(cfg config.ClusterConfig) error {
	// Allow no more than 5 seconds for apply kic overlay
	ctx, cancel := context.WithTimeout(context.Background(), 5*time.Second)
	defer cancel()
	cmd := exec.CommandContext(ctx, "sudo",
		path.Join(vmpath.GuestPersistentDir, "binaries", cfg.KubernetesConfig.KubernetesVersion, "kubectl"), "create", fmt.Sprintf("--kubeconfig=%s", path.Join(vmpath.GuestPersistentDir, "kubeconfig")),
		"-f", "-")
	b := bytes.Buffer{}
	if err := kicCNIConfig.Execute(&b, struct{ ImageName string }{ImageName: kic.OverlayImage}); err != nil {
		return err
	}
	cmd.Stdin = bytes.NewReader(b.Bytes())
	if rr, err := k.c.RunCmd(cmd); err != nil {
		return errors.Wrapf(err, "cmd: %s output: %s", rr.Command(), rr.Output())
	}
	return nil
}

// applyNodeLabels applies minikube labels to all the nodes
func (k *Bootstrapper) applyNodeLabels(cfg config.ClusterConfig) error {
	// time cluster was created. time format is based on ISO 8601 (RFC 3339)
	// converting - and : to _ because of kubernetes label restriction
	createdAtLbl := "minikube.k8s.io/updated_at=" + time.Now().Format("2006_01_02T15_04_05_0700")
	verLbl := "minikube.k8s.io/version=" + version.GetVersion()
	commitLbl := "minikube.k8s.io/commit=" + version.GetGitCommitID()
	nameLbl := "minikube.k8s.io/name=" + cfg.Name

	// Allow no more than 5 seconds for applying labels
	ctx, cancel := context.WithTimeout(context.Background(), 5*time.Second)
	defer cancel()
	// example:
	// sudo /var/lib/minikube/binaries/<version>/kubectl label nodes minikube.k8s.io/version=<version> minikube.k8s.io/commit=aa91f39ffbcf27dcbb93c4ff3f457c54e585cf4a-dirty minikube.k8s.io/name=p1 minikube.k8s.io/updated_at=2020_02_20T12_05_35_0700 --all --overwrite --kubeconfig=/var/lib/minikube/kubeconfig
	cmd := exec.CommandContext(ctx, "sudo",
		path.Join(vmpath.GuestPersistentDir, "binaries", cfg.KubernetesConfig.KubernetesVersion, "kubectl"),
		"label", "nodes", verLbl, commitLbl, nameLbl, createdAtLbl, "--all", "--overwrite",
		fmt.Sprintf("--kubeconfig=%s", path.Join(vmpath.GuestPersistentDir, "kubeconfig")))

	if _, err := k.c.RunCmd(cmd); err != nil {
		return errors.Wrapf(err, "applying node labels")
	}
	return nil
}

// elevateKubeSystemPrivileges gives the kube-system service account cluster admin privileges to work with RBAC.
func (k *Bootstrapper) elevateKubeSystemPrivileges(cfg config.ClusterConfig) error {
	start := time.Now()
	// Allow no more than 5 seconds for creating cluster role bindings
	ctx, cancel := context.WithTimeout(context.Background(), 5*time.Second)
	defer cancel()
	rbacName := "minikube-rbac"
	// kubectl create clusterrolebinding minikube-rbac --clusterrole=cluster-admin --serviceaccount=kube-system:default
	cmd := exec.CommandContext(ctx, "sudo",
		path.Join(vmpath.GuestPersistentDir, "binaries", cfg.KubernetesConfig.KubernetesVersion, "kubectl"),
		"create", "clusterrolebinding", rbacName, "--clusterrole=cluster-admin", "--serviceaccount=kube-system:default",
		fmt.Sprintf("--kubeconfig=%s", path.Join(vmpath.GuestPersistentDir, "kubeconfig")))
	rr, err := k.c.RunCmd(cmd)
	if err != nil {
		// Error from server (AlreadyExists): clusterrolebindings.rbac.authorization.k8s.io "minikube-rbac" already exists
		if strings.Contains(rr.Output(), fmt.Sprintf("Error from server (AlreadyExists)")) {
			glog.Infof("rbac %q already exists not need to re-create.", rbacName)
			return nil
		}
	}
	glog.Infof("duration metric: took %s to wait for elevateKubeSystemPrivileges.", time.Since(start))
	return err
}<|MERGE_RESOLUTION|>--- conflicted
+++ resolved
@@ -202,18 +202,14 @@
 
 	}
 
-<<<<<<< HEAD
 	// Remove the previous kubeadm kubeconfig as the IP may have changed
 	_, err = k.c.RunCmd(exec.Command("sudo", "rm", "-f", "/etc/kubernetes/admin.conf"))
 	if err != nil {
 		return errors.Wrap(err, "deleting admin.conf")
 	}
 
-	c := exec.Command("/bin/bash", "-c", fmt.Sprintf("%s init --config %s %s --ignore-preflight-errors=%s", bsutil.InvokeKubeadm(cfg.KubernetesConfig.KubernetesVersion), bsutil.KubeadmYamlPath, extraFlags, strings.Join(ignore, ",")))
-=======
 	conf := bsutil.KubeadmYamlPath
-	c = exec.Command("/bin/bash", "-c", fmt.Sprintf("sudo mv %s.new %s && %s init --config %s %s --ignore-preflight-errors=%s", conf, conf, bsutil.InvokeKubeadm(cfg.KubernetesConfig.KubernetesVersion), conf, extraFlags, strings.Join(ignore, ",")))
->>>>>>> ba4e9935
+	c := exec.Command("/bin/bash", "-c", fmt.Sprintf("sudo mv %s.new %s && %s init --config %s %s --ignore-preflight-errors=%s", conf, conf, bsutil.InvokeKubeadm(cfg.KubernetesConfig.KubernetesVersion), conf, extraFlags, strings.Join(ignore, ",")))
 	rr, err := k.c.RunCmd(c)
 	if err != nil {
 		return errors.Wrapf(err, "init failed. output: %q", rr.Output())
@@ -365,12 +361,6 @@
 		glog.Errorf("failed to create compat symlinks: %v", err)
 	}
 
-<<<<<<< HEAD
-	// Remove the previous kubeadm kubeconfig as the IP may have changed
-	_, err = k.c.RunCmd(exec.Command("sudo", "rm", "-f", "/etc/kubernetes/admin.conf"))
-	if err != nil {
-		return errors.Wrap(err, "deleting admin.conf")
-=======
 	ip, port, err := k.controlPlaneEndpoint(cfg)
 	if err != nil {
 		return errors.Wrap(err, "control plane")
@@ -388,9 +378,14 @@
 		return nil
 	}
 
+	// Remove the previous kubeadm kubeconfig as the IP may have changed
+	_, err = k.c.RunCmd(exec.Command("sudo", "rm", "-f", "/etc/kubernetes/admin.conf"))
+	if err != nil {
+		return errors.Wrap(err, "deleting admin.conf")
+	}
+
 	if _, err := k.c.RunCmd(exec.Command("sudo", "mv", conf+".new", conf)); err != nil {
 		return errors.Wrap(err, "mv")
->>>>>>> ba4e9935
 	}
 
 	baseCmd := fmt.Sprintf("%s %s", bsutil.InvokeKubeadm(cfg.KubernetesConfig.KubernetesVersion), phase)
