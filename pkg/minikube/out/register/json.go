/*
Copyright 2020 The Kubernetes Authors All rights reserved.

Licensed under the Apache License, Version 2.0 (the "License");
you may not use this file except in compliance with the License.
You may obtain a copy of the License at

    http://www.apache.org/licenses/LICENSE-2.0

Unless required by applicable law or agreed to in writing, software
distributed under the License is distributed on an "AS IS" BASIS,
WITHOUT WARRANTIES OR CONDITIONS OF ANY KIND, either express or implied.
See the License for the specific language governing permissions and
limitations under the License.
*/

package register

// PrintStep prints a Step type in JSON format
func PrintStep(message string) {
	s := NewStep(message)
	printAsCloudEvent(s, s.data)
}

<<<<<<< HEAD
// PrintDownload prints a Download type in JSON format
func PrintDownload(artifact string) {
	s := NewDownload(artifact)
	printAsCloudEvent(s, s.data)
}

// PrintDownloadProgress prints a DownloadProgress type in JSON format
func PrintDownloadProgress(artifact, progress string) {
	s := NewDownloadProgress(artifact, progress)
=======
// PrintInfo prints an Info type in JSON format
func PrintInfo(message string) {
	s := NewInfo(message)
>>>>>>> ed3d74b8
	printAsCloudEvent(s, s.data)
}<|MERGE_RESOLUTION|>--- conflicted
+++ resolved
@@ -22,7 +22,12 @@
 	printAsCloudEvent(s, s.data)
 }
 
-<<<<<<< HEAD
+// PrintInfo prints an Info type in JSON format
+func PrintInfo(message string) {
+	s := NewInfo(message)
+	printAsCloudEvent(s, s.data)
+}
+
 // PrintDownload prints a Download type in JSON format
 func PrintDownload(artifact string) {
 	s := NewDownload(artifact)
@@ -32,10 +37,5 @@
 // PrintDownloadProgress prints a DownloadProgress type in JSON format
 func PrintDownloadProgress(artifact, progress string) {
 	s := NewDownloadProgress(artifact, progress)
-=======
-// PrintInfo prints an Info type in JSON format
-func PrintInfo(message string) {
-	s := NewInfo(message)
->>>>>>> ed3d74b8
 	printAsCloudEvent(s, s.data)
 }