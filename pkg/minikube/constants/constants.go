/*
Copyright 2016 The Kubernetes Authors All rights reserved.

Licensed under the Apache License, Version 2.0 (the "License");
you may not use this file except in compliance with the License.
You may obtain a copy of the License at

    http://www.apache.org/licenses/LICENSE-2.0

Unless required by applicable law or agreed to in writing, software
distributed under the License is distributed on an "AS IS" BASIS,
WITHOUT WARRANTIES OR CONDITIONS OF ANY KIND, either express or implied.
See the License for the specific language governing permissions and
limitations under the License.
*/

package constants

import (
	"fmt"
	"os"
	"path/filepath"
	"runtime"
	"strings"
	"time"

	"github.com/blang/semver"
	"github.com/golang/glog"
	"k8s.io/client-go/tools/clientcmd"
	"k8s.io/client-go/util/homedir"
	minikubeVersion "k8s.io/minikube/pkg/version"
)

const (
	APIServerPort    = 8443
	APIServerName    = "minikubeCA"
	ClusterDNSDomain = "cluster.local"
)

// MinikubeHome is the name of the minikube home directory variable.
const MinikubeHome = "MINIKUBE_HOME"

// GetMinipath returns the path to the user's minikube dir
func GetMinipath() string {
	if os.Getenv(MinikubeHome) == "" {
		return DefaultMinipath
	}
	if filepath.Base(os.Getenv(MinikubeHome)) == ".minikube" {
		return os.Getenv(MinikubeHome)
	}
	return filepath.Join(os.Getenv(MinikubeHome), ".minikube")
}

// ArchTag returns the archtag for images
func ArchTag(hasTag bool) string {
	if runtime.GOARCH == "amd64" && !hasTag {
		return ":"
	}
	return "-" + runtime.GOARCH + ":"
}

// DriverMock is a mock driver.
const DriverMock = "mock-driver"

// DriverNone is the none driver.
const DriverNone = "none"

// DriverKvm2 is the kvm2 driver option name for in linux
const DriverKvm2 = "kvm2"

// DriverVirtualbox is the virtualbox driver option name
const DriverVirtualbox = "virtualbox"

// DriverHyperkit is the hyperkit driver option name for mac os
const DriverHyperkit = "hyperkit"

// DriverVmware is the vmware driver option name
const DriverVmware = "vmware"

// DriverVmwareFusion is the vmware fusion driver option
const DriverVmwareFusion = "vmwarefusion"

// DriverHyperv is the hyperv driver option for windows
const DriverHyperv = "hyperv"

// DriverParallels is the parallels driver option name
const DriverParallels = "parallels"

// DefaultMinipath is the default Minikube path (under the home directory)
var DefaultMinipath = filepath.Join(homedir.HomeDir(), ".minikube")

// KubeconfigPath is the path to the Kubernetes client config
var KubeconfigPath = clientcmd.RecommendedHomeFile

// KubeconfigEnvVar is the env var to check for the Kubernetes client config
var KubeconfigEnvVar = clientcmd.RecommendedConfigPathEnvVar

// MinikubeContext is the kubeconfig context name used for minikube
const MinikubeContext = "minikube"

// MinikubeEnvPrefix is the prefix for the environmental variables
const MinikubeEnvPrefix = "MINIKUBE"

// DefaultMachineName is the default name for the VM
const DefaultMachineName = "minikube"

// DefaultNodeName is the default name for the kubeadm node within the VM
const DefaultNodeName = "minikube"

// DefaultStorageClassProvisioner is the name of the default storage class provisioner
const DefaultStorageClassProvisioner = "standard"

// Cache is used to modify the cache field in the config file
const Cache = "cache"

// TunnelRegistryPath returns the path to the runnel registry file
func TunnelRegistryPath() string {
	return filepath.Join(GetMinipath(), "tunnels.json")
}

// MakeMiniPath is a utility to calculate a relative path to our directory.
func MakeMiniPath(fileName ...string) string {
	args := []string{GetMinipath()}
	args = append(args, fileName...)
	return filepath.Join(args...)
}

// MountProcessFileName is the filename of the mount process
var MountProcessFileName = ".mount-process"

const (
	// DefaultEmbedCerts  is if the certs should be embedded in the kubeconfig file
	DefaultEmbedCerts = false
	// DefaultKeepContext is if we should keep context by default
	DefaultKeepContext = false
	// SHASuffix is the suffix of a SHA-256 checksum file
	SHASuffix = ".sha256"
	// DefaultMemorySize is the default memory which will be allocated to minikube, in megabytes
	DefaultMemorySize = "2000mb"
	// MinimumMemorySize is the minimum memory size, in megabytes
	MinimumMemorySize = "1024mb"
	// DefaultCPUS is the default number of cpus of a host
	DefaultCPUS = 2
	// DefaultDiskSize is the default disk image size, in megabytes
	DefaultDiskSize = "20000mb"
	// MinimumDiskSize is the minimum disk image size, in megabytes
	MinimumDiskSize = "2000mb"
	// DefaultVMDriver is the default virtual machine driver name
	DefaultVMDriver = DriverVirtualbox
	// DefaultStatusFormat is the default format of a host
	DefaultStatusFormat = `host: {{.Host}}
kubelet: {{.Kubelet}}
apiserver: {{.APIServer}}
kubectl: {{.Kubeconfig}}
`
	// DefaultAddonListFormat is the default format of addon list
	DefaultAddonListFormat = "- {{.AddonName}}: {{.AddonStatus}}\n"
	// DefaultConfigViewFormat is the default format of config view
	DefaultConfigViewFormat = "- {{.ConfigKey}}: {{.ConfigValue}}\n"
	// DefaultCacheListFormat is the default format of cache list
	DefaultCacheListFormat = "{{.CacheImage}}\n"
	// GithubMinikubeReleasesURL is the URL of the minikube github releases JSON file
	GithubMinikubeReleasesURL = "https://storage.googleapis.com/minikube/releases.json"
	// DefaultWait is the default wait time, in seconds
	DefaultWait = 20
	// DefaultInterval is the default interval, in seconds
	DefaultInterval = 6
	// DefaultK8sClientTimeout is the default kubernetes client timeout
	DefaultK8sClientTimeout = 60 * time.Second
	// DefaultClusterBootstrapper is the default cluster bootstrapper
	DefaultClusterBootstrapper = "kubeadm"
)

// DefaultISOURL is the default location of the minikube.iso file
var DefaultISOURL = fmt.Sprintf("https://storage.googleapis.com/%s/minikube-%s.iso", minikubeVersion.GetISOPath(), minikubeVersion.GetISOVersion())

// DefaultISOSHAURL is the default location of the minikube.iso.sha256 file
var DefaultISOSHAURL = DefaultISOURL + SHASuffix

// DefaultKubernetesVersion is the default kubernetes version
var DefaultKubernetesVersion = "v1.15.2"

// NewestKubernetesVersion is the newest Kubernetes version to test against
var NewestKubernetesVersion = "v1.15.2"

// OldestKubernetesVersion is the oldest Kubernetes version to test against
var OldestKubernetesVersion = "v1.10.13"

// ConfigFilePath is the path of the config directory
var ConfigFilePath = MakeMiniPath("config")

// ConfigFile is the path of the config file
var ConfigFile = MakeMiniPath("config", "config.json")

<<<<<<< HEAD
// GetProfileFile returns the Minikube profile config file
func GetProfileFile(profile string, miniHome ...string) string {
	miniPath := GetMinipath()
	if len(miniHome) > 0 {
		miniPath = miniHome[0]
	}
	return filepath.Join(miniPath, "profiles", profile, "config.json")
}

// GetProfilePath returns the Minikube profile path of config file
func GetProfilePath(profile string, miniHome ...string) string {
	miniPath := GetMinipath()
	if len(miniHome) > 0 {
		miniPath = miniHome[0]
	}
	return filepath.Join(miniPath, "profiles", profile)
}
=======
// AddonsPath is the default path of the addons configuration
const AddonsPath = "/etc/kubernetes/addons"

// FilesPath is the default path of files
const FilesPath = "/files"
>>>>>>> 74a060a0

const (
	// KubeletServiceFile is the path to the kubelet systemd service
	KubeletServiceFile = "/lib/systemd/system/kubelet.service"
	// KubeletSystemdConfFile is the path to the kubelet systemd configuration
	KubeletSystemdConfFile = "/etc/systemd/system/kubelet.service.d/10-kubeadm.conf"
	// DefaultCNIConfigPath is the path to the CNI configuration
	DefaultCNIConfigPath = "/etc/cni/net.d/k8s.conf"

	// GuestAddonsDir is the default path of the addons configuration
	GuestAddonsDir = "/etc/kubernetes/addons"
	// GuestManifestsDir is where the kubelet should look for static Pod manifests
	GuestManifestsDir = "/etc/kubernetes/manifests"
	// GuestEphemeralDir is the path where ephemeral data should be stored within the VM
	GuestEphemeralDir = "/var/tmp/minikube"
	// PersistentDir is the path where persistent data should be stored within the VM (not tmpfs)
	GuestPersistentDir = "/var/lib/minikube"
	// GuestCertsDir are where Kubernetes certificates are kept on the guest
	GuestCertsDir = GuestPersistentDir + "/certs"
	// DefaultUfsPort is the default port of UFS
	DefaultUfsPort = "5640"
	// DefaultUfsDebugLvl is the default debug level of UFS
	DefaultUfsDebugLvl = 0
	// DefaultMountEndpoint is the default mount endpoint
	DefaultMountEndpoint = "/minikube-host"
	// DefaultMsize is the default number of bytes to use for 9p packet payload
	DefaultMsize = 262144
	// DefaultMountVersion is the default 9p version to use for mount
	DefaultMountVersion = "9p2000.L"

	// IsMinikubeChildProcess is the name of "is minikube child process" variable
	IsMinikubeChildProcess = "IS_MINIKUBE_CHILD_PROCESS"
	// FileScheme is the file scheme
	FileScheme = "file"
)

// ImageRepositories contains all known image repositories
var ImageRepositories = map[string][]string{
	"global": {""},
	"cn":     {"registry.cn-hangzhou.aliyuncs.com/google_containers"},
}

// GetKubernetesReleaseURL gets the location of a kubernetes client
func GetKubernetesReleaseURL(binaryName, version, osName, archName string) string {
	return fmt.Sprintf("https://storage.googleapis.com/kubernetes-release/release/%s/bin/%s/%s/%s", version, osName, archName, binaryName)
}

// GetKubernetesReleaseURLSHA1 gets the location of a kubernetes client checksum
func GetKubernetesReleaseURLSHA1(binaryName, version, osName, archName string) string {
	return fmt.Sprintf("%s.sha1", GetKubernetesReleaseURL(binaryName, version, osName, archName))
}

// KubeadmBinaries are Kubernetes release binaries required for kubeadm
var KubeadmBinaries = []string{"kubelet", "kubeadm"}

// GetKubeadmCachedImages gets the images to cache for kubeadm for a version
func GetKubeadmCachedImages(imageRepository string, kubernetesVersionStr string) (string, []string) {
	minikubeRepository := imageRepository
	if imageRepository == "" {
		imageRepository = "k8s.gcr.io"
		minikubeRepository = "gcr.io/k8s-minikube"
	}
	if !strings.HasSuffix(imageRepository, "/") {
		imageRepository += "/"
	}
	if !strings.HasSuffix(minikubeRepository, "/") {
		minikubeRepository += "/"
	}

	v1_14plus := semver.MustParseRange(">=1.14.0")
	v1_13 := semver.MustParseRange(">=1.13.0 <1.14.0")
	v1_12 := semver.MustParseRange(">=1.12.0 <1.13.0")
	v1_11 := semver.MustParseRange(">=1.11.0 <1.12.0")
	v1_10 := semver.MustParseRange(">=1.10.0 <1.11.0")
	v1_9 := semver.MustParseRange(">=1.9.0 <1.10.0")
	v1_8 := semver.MustParseRange(">=1.8.0 <1.9.0")
	v1_12plus := semver.MustParseRange(">=1.12.0")

	kubernetesVersion, err := semver.Make(strings.TrimPrefix(kubernetesVersionStr, minikubeVersion.VersionPrefix))
	if err != nil {
		glog.Errorln("Error parsing version semver: ", err)
	}

	var images []string
	if v1_12plus(kubernetesVersion) {
		images = append(images, []string{
			imageRepository + "kube-proxy" + ArchTag(false) + kubernetesVersionStr,
			imageRepository + "kube-scheduler" + ArchTag(false) + kubernetesVersionStr,
			imageRepository + "kube-controller-manager" + ArchTag(false) + kubernetesVersionStr,
			imageRepository + "kube-apiserver" + ArchTag(false) + kubernetesVersionStr,
		}...)
	} else {
		images = append(images, []string{
			imageRepository + "kube-proxy" + ArchTag(true) + kubernetesVersionStr,
			imageRepository + "kube-scheduler" + ArchTag(true) + kubernetesVersionStr,
			imageRepository + "kube-controller-manager" + ArchTag(true) + kubernetesVersionStr,
			imageRepository + "kube-apiserver" + ArchTag(true) + kubernetesVersionStr,
		}...)
	}

	var podInfraContainerImage string
	if v1_14plus(kubernetesVersion) {
		podInfraContainerImage = imageRepository + "pause:3.1"
		images = append(images, []string{
			podInfraContainerImage,
			imageRepository + "k8s-dns-kube-dns" + ArchTag(true) + "1.14.13",
			imageRepository + "k8s-dns-dnsmasq-nanny" + ArchTag(true) + "1.14.13",
			imageRepository + "k8s-dns-sidecar" + ArchTag(true) + "1.14.13",
			imageRepository + "etcd" + ArchTag(false) + "3.3.10",
			imageRepository + "coredns" + ArchTag(false) + "1.3.1",
		}...)

	} else if v1_13(kubernetesVersion) {
		podInfraContainerImage = imageRepository + "pause" + ArchTag(false) + "3.1"
		images = append(images, []string{
			podInfraContainerImage,
			imageRepository + "k8s-dns-kube-dns" + ArchTag(true) + "1.14.8",
			imageRepository + "k8s-dns-dnsmasq-nanny" + ArchTag(true) + "1.14.8",
			imageRepository + "k8s-dns-sidecar" + ArchTag(true) + "1.14.8",
			imageRepository + "etcd" + ArchTag(false) + "3.2.24",
			imageRepository + "coredns:1.2.6",
		}...)

	} else if v1_12(kubernetesVersion) {
		podInfraContainerImage = imageRepository + "pause:3.1"
		images = append(images, []string{
			podInfraContainerImage,
			imageRepository + "k8s-dns-kube-dns" + ArchTag(true) + "1.14.8",
			imageRepository + "k8s-dns-dnsmasq-nanny" + ArchTag(true) + "1.14.8",
			imageRepository + "k8s-dns-sidecar" + ArchTag(true) + "1.14.8",
			imageRepository + "etcd" + ArchTag(false) + "3.2.24",
			imageRepository + "coredns:1.2.2",
		}...)

	} else if v1_11(kubernetesVersion) {
		podInfraContainerImage = imageRepository + "pause" + ArchTag(false) + "3.1"
		images = append(images, []string{
			podInfraContainerImage,
			imageRepository + "k8s-dns-kube-dns" + ArchTag(true) + "1.14.8",
			imageRepository + "k8s-dns-dnsmasq-nanny" + ArchTag(true) + "1.14.8",
			imageRepository + "k8s-dns-sidecar" + ArchTag(true) + "1.14.8",
			imageRepository + "etcd" + ArchTag(true) + "3.2.18",
			imageRepository + "coredns:1.1.3",
		}...)

	} else if v1_10(kubernetesVersion) {
		podInfraContainerImage = imageRepository + "pause" + ArchTag(false) + "3.1"
		images = append(images, []string{
			podInfraContainerImage,
			imageRepository + "k8s-dns-kube-dns" + ArchTag(true) + "1.14.8",
			imageRepository + "k8s-dns-dnsmasq-nanny" + ArchTag(true) + "1.14.8",
			imageRepository + "k8s-dns-sidecar" + ArchTag(true) + "1.14.8",
			imageRepository + "etcd" + ArchTag(true) + "3.1.12",
		}...)

	} else if v1_9(kubernetesVersion) {
		podInfraContainerImage = imageRepository + "pause" + ArchTag(false) + "3.0"
		images = append(images, []string{
			podInfraContainerImage,
			imageRepository + "k8s-dns-kube-dns" + ArchTag(true) + "1.14.7",
			imageRepository + "k8s-dns-dnsmasq-nanny" + ArchTag(true) + "1.14.7",
			imageRepository + "k8s-dns-sidecar" + ArchTag(true) + "1.14.7",
			imageRepository + "etcd" + ArchTag(true) + "3.1.10",
		}...)

	} else if v1_8(kubernetesVersion) {
		podInfraContainerImage = imageRepository + "pause" + ArchTag(false) + "3.0"
		images = append(images, []string{
			podInfraContainerImage,
			imageRepository + "k8s-dns-kube-dns" + ArchTag(true) + "1.14.5",
			imageRepository + "k8s-dns-dnsmasq-nanny" + ArchTag(true) + "1.14.5",
			imageRepository + "k8s-dns-sidecar" + ArchTag(true) + "1.14.5",
			imageRepository + "etcd" + ArchTag(true) + "3.0.17",
		}...)

	} else {
		podInfraContainerImage = imageRepository + "pause" + ArchTag(false) + "3.0"
	}

	images = append(images, []string{
		imageRepository + "kubernetes-dashboard" + ArchTag(true) + "v1.10.1",
		imageRepository + "kube-addon-manager" + ArchTag(false) + "v9.0",
		minikubeRepository + "storage-provisioner" + ArchTag(false) + "v1.8.1",
	}...)

	return podInfraContainerImage, images
}

// ImageCacheDir is the path to the image cache directory
var ImageCacheDir = MakeMiniPath("cache", "images")

const (
	// GvisorFilesPath is the path to the gvisor files saved by go-bindata
	GvisorFilesPath = "/tmp/gvisor"
	// ContainerdConfigTomlPath is the path to the containerd config.toml
	ContainerdConfigTomlPath = "/etc/containerd/config.toml"
	// GvisorContainerdShimTomlPath is the path to gvisor-containerd-shim.toml
	GvisorContainerdShimTomlPath = "/etc/containerd/gvisor-containerd-shim.toml"
	// StoredContainerdConfigTomlPath is the path where the default config.toml will be stored
	StoredContainerdConfigTomlPath = "/tmp/config.toml"

	// GvisorConfigTomlTargetName is the go-bindata target name for the gvisor config.toml
	GvisorConfigTomlTargetName = "gvisor-config.toml"
	// GvisorContainerdShimTargetName is the go-bindata target name for gvisor-containerd-shim
	GvisorContainerdShimTargetName = "gvisor-containerd-shim.toml"

	// GvisorContainerdShimURL is the url to download gvisor-containerd-shim
	GvisorContainerdShimURL = "https://github.com/google/gvisor-containerd-shim/releases/download/v0.0.1-rc.0/gvisor-containerd-shim-v0.0.1-rc.0.linux-amd64"
	// GvisorURL is the url to download gvisor
	GvisorURL = "https://storage.googleapis.com/gvisor/releases/nightly/2018-12-07/runsc"
)

const (
	// DriverDocumentation the documentation of the KVM driver
	DriverDocumentation = "https://minikube.sigs.k8s.io/docs/reference/drivers/"
)<|MERGE_RESOLUTION|>--- conflicted
+++ resolved
@@ -192,7 +192,6 @@
 // ConfigFile is the path of the config file
 var ConfigFile = MakeMiniPath("config", "config.json")
 
-<<<<<<< HEAD
 // GetProfileFile returns the Minikube profile config file
 func GetProfileFile(profile string, miniHome ...string) string {
 	miniPath := GetMinipath()
@@ -210,13 +209,12 @@
 	}
 	return filepath.Join(miniPath, "profiles", profile)
 }
-=======
+
 // AddonsPath is the default path of the addons configuration
 const AddonsPath = "/etc/kubernetes/addons"
 
 // FilesPath is the default path of files
 const FilesPath = "/files"
->>>>>>> 74a060a0
 
 const (
 	// KubeletServiceFile is the path to the kubelet systemd service
