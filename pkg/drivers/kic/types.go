/*
Copyright 2019 The Kubernetes Authors All rights reserved.

Licensed under the Apache License, Version 2.0 (the "License");
you may not use this file except in compliance with the License.
You may obtain a copy of the License at

    http://www.apache.org/licenses/LICENSE-2.0

Unless required by applicable law or agreed to in writing, software
distributed under the License is distributed on an "AS IS" BASIS,
WITHOUT WARRANTIES OR CONDITIONS OF ANY KIND, either express or implied.
See the License for the specific language governing permissions and
limitations under the License.
*/

package kic

import (
	"fmt"

	"k8s.io/minikube/pkg/drivers/kic/oci"
)

const (
	// Version is the current version of kic
<<<<<<< HEAD
	Version = "v0.0.35-1667417124-15235"
=======
	Version = "v0.0.36"
>>>>>>> 435a6b9d
	// SHA of the kic base image
	baseImageSHA = "2cce40e8e7b1b83d6d9062b6d44b64e2787705becf1592d7d9ec8c21c88077a7"
	// The name of the GCR kicbase repository
	gcrRepo = "gcr.io/k8s-minikube/kicbase"
	// The name of the Dockerhub kicbase repository
	dockerhubRepo = "docker.io/kicbase/stable"
)

var (
	// BaseImage is the base image is used to spin up kic containers. it uses same base-image as kind.
	BaseImage = fmt.Sprintf("%s:%s@sha256:%s", gcrRepo, Version, baseImageSHA)

	// FallbackImages are backup base images in case gcr isn't available
	FallbackImages = []string{
		// the fallback of BaseImage in case gcr.io is not available. stored in docker hub
		// same image is push to https://github.com/kicbase/stable
		fmt.Sprintf("%s:%s@sha256:%s", dockerhubRepo, Version, baseImageSHA),
		// try without sha because #11068
		fmt.Sprintf("%s:%s", gcrRepo, Version),
		fmt.Sprintf("%s:%s", dockerhubRepo, Version),
	}
)

// Config is configuration for the kic driver used by registry
type Config struct {
	ClusterName       string            // The cluster the container belongs to
	MachineName       string            // maps to the container name being created
	CPU               int               // Number of CPU cores assigned to the container
	Memory            int               // max memory in MB
	StorePath         string            // libmachine store path
	OCIBinary         string            // oci tool to use (docker, podman,...)
	ImageDigest       string            // image name with sha to use for the node
	Mounts            []oci.Mount       // mounts
	APIServerPort     int               // Kubernetes api server port inside the container
	PortMappings      []oci.PortMapping // container port mappings
	Envs              map[string]string // key,value of environment variables passed to the node
	KubernetesVersion string            // Kubernetes version to install
	ContainerRuntime  string            // container runtime kic is running
	Network           string            //  network to run with kic
	Subnet            string            // subnet to be used on kic cluster
	ExtraArgs         []string          // a list of any extra option to pass to oci binary during creation time, for example --expose 8080...
	ListenAddress     string            // IP Address to listen to
}<|MERGE_RESOLUTION|>--- conflicted
+++ resolved
@@ -24,11 +24,8 @@
 
 const (
 	// Version is the current version of kic
-<<<<<<< HEAD
-	Version = "v0.0.35-1667417124-15235"
-=======
 	Version = "v0.0.36"
->>>>>>> 435a6b9d
+  
 	// SHA of the kic base image
 	baseImageSHA = "2cce40e8e7b1b83d6d9062b6d44b64e2787705becf1592d7d9ec8c21c88077a7"
 	// The name of the GCR kicbase repository
