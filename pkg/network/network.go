/*
Copyright 2021 The Kubernetes Authors All rights reserved.

Licensed under the Apache License, Version 2.0 (the "License");
you may not use this file except in compliance with the License.
You may obtain a copy of the License at

    http://www.apache.org/licenses/LICENSE-2.0

Unless required by applicable law or agreed to in writing, software
distributed under the License is distributed on an "AS IS" BASIS,
WITHOUT WARRANTIES OR CONDITIONS OF ANY KIND, either express or implied.
See the License for the specific language governing permissions and
limitations under the License.
*/

package network

import (
	"encoding/binary"
	"fmt"
	"net"
	"time"

	"github.com/juju/mutex/v2"
	"k8s.io/klog/v2"
	"k8s.io/minikube/pkg/util/lock"
)

const defaultReservationPeriod = 1 * time.Minute

var (
	// valid private network subnets (RFC1918)
	privateSubnets = []net.IPNet{
		// 10.0.0.0/8
		{
			IP:   []byte{10, 0, 0, 0},
			Mask: []byte{255, 0, 0, 0},
		},
		// 172.16.0.0/12
		{
			IP:   []byte{172, 16, 0, 0},
			Mask: []byte{255, 240, 0, 0},
		},
		// 192.168.0.0/16
		{
			IP:   []byte{192, 168, 0, 0},
			Mask: []byte{255, 255, 0, 0},
		},
	}
)

// Parameters contains main network parameters.
type Parameters struct {
	IP        string // IP address of network
	Netmask   string // dotted-decimal format ('a.b.c.d')
	Prefix    int    // network prefix length (number of leading ones in network mask)
	CIDR      string // CIDR format ('a.b.c.d/n')
	Gateway   string // taken from network interface address or assumed as first network IP address from given addr
	ClientMin string // second IP address
	ClientMax string // last IP address before broadcast
	Broadcast string // last IP address
	Interface
	reservation mutex.Releaser // subnet reservation has lifespan of the process: "If a process dies while the mutex is held, the mutex is automatically released."
}

// Interface contains main network interface parameters.
type Interface struct {
	IfaceName string
	IfaceIPv4 string
	IfaceMTU  int
	IfaceMAC  string
}

// lookupInInterfaces iterates over all local network interfaces
// and tries to match "ip" with associated networks
// returns (network parameters, ip network, nil) if found
//
//	(nil, nil, nil) it nof
//	(nil, nil, error) if any error happened
func lookupInInterfaces(ip net.IP) (*Parameters, *net.IPNet, error) {
	// check local network interfaces
	ifaces, err := net.Interfaces()
	if err != nil {
		return nil, nil, fmt.Errorf("failed listing network interfaces: %w", err)
	}

	for _, iface := range ifaces {

		ifAddrs, err := iface.Addrs()
		if err != nil {
			return nil, nil, fmt.Errorf("failed listing addresses of network interface %+v: %w", iface, err)
		}

		for _, ifAddr := range ifAddrs {
			ifip, lan, err := net.ParseCIDR(ifAddr.String())
			if err != nil {
				return nil, nil, fmt.Errorf("failed parsing network interface address %+v: %w", ifAddr, err)
			}
			if lan.Contains(ip) {
				ip4 := ifip.To4().String()
				rt := Parameters{
					Interface: Interface{
						IfaceName: iface.Name,
						IfaceIPv4: ip4,
						IfaceMTU:  iface.MTU,
						IfaceMAC:  iface.HardwareAddr.String(),
					},
					Gateway: ip4,
				}
				return &rt, lan, nil
			}
		}
	}
	return nil, nil, nil
}

// inspect initialises IPv4 network parameters struct from given address addr.
// addr can be single address (like "192.168.17.42"), network address (like "192.168.17.0") or in CIDR form (like "192.168.17.42/24 or "192.168.17.0/24").
// If addr belongs to network of local network interface, parameters will also contain info about that network interface.
var inspect = func(addr string) (*Parameters, error) {

	// extract ip from addr
	ip, network, err := ParseAddr(addr)
	if err != nil {
		return nil, err
	}

	n := &Parameters{}

	ifParams, ifNet, err := lookupInInterfaces(ip)
	if err != nil {
		return nil, err
	}
	if ifNet != nil {
		network = ifNet
		n = ifParams
	}

	// couldn't determine network parameters from addr nor from network interfaces
	if network == nil {
		ipnet := &net.IPNet{
			IP:   ip,
			Mask: ip.DefaultMask(), // assume default network mask
		}
		_, network, err = net.ParseCIDR(ipnet.String())
		if err != nil {
			return nil, fmt.Errorf("failed determining address of network from %s: %w", addr, err)
		}
	}

	n.IP = network.IP.String()
	n.Netmask = net.IP(network.Mask).String() // dotted-decimal format ('a.b.c.d')
	n.Prefix, _ = network.Mask.Size()
	n.CIDR = network.String()

	networkIP := binary.BigEndian.Uint32(network.IP)                      // IP address of network
	networkMask := binary.BigEndian.Uint32(network.Mask)                  // network mask
	broadcastIP := (networkIP & networkMask) | (networkMask ^ 0xffffffff) // last network IP address

	broadcast := make(net.IP, 4)
	binary.BigEndian.PutUint32(broadcast, broadcastIP)
	n.Broadcast = broadcast.String()

	gateway := net.ParseIP(n.Gateway).To4() // has to be converted to 4-byte representation!
	if gateway == nil {
		gateway = make(net.IP, 4)
		binary.BigEndian.PutUint32(gateway, networkIP+1) // assume first network IP address
		n.Gateway = gateway.String()
	}
	gatewayIP := binary.BigEndian.Uint32(gateway)

	min := make(net.IP, 4)
	binary.BigEndian.PutUint32(min, gatewayIP+1) // clients-from: first network IP address after gateway
	n.ClientMin = min.String()

	max := make(net.IP, 4)
	binary.BigEndian.PutUint32(max, broadcastIP-1) // clients-from: last network IP address before broadcast
	n.ClientMax = max.String()

	return n, nil
}

// isSubnetTaken returns if local network subnet exists and any error occurred.
// If will return false in case of an error.
var isSubnetTaken = func(subnet string) (bool, error) {
	ifAddrs, err := net.InterfaceAddrs()
	if err != nil {
		return false, fmt.Errorf("failed listing network interface addresses: %w", err)
	}
	for _, ifAddr := range ifAddrs {
		_, lan, err := net.ParseCIDR(ifAddr.String())
		if err != nil {
			return false, fmt.Errorf("failed parsing network interface address %+v: %w", ifAddr, err)
		}
		if lan.Contains(net.ParseIP(subnet)) {
			return true, nil
		}
	}
	return false, nil
}

// isSubnetPrivate returns if subnet is private network.
func isSubnetPrivate(subnet string) bool {
	for _, ipnet := range privateSubnets {
		if ipnet.Contains(net.ParseIP(subnet)) {
			return true
		}
	}
	return false
}

// IsUser returns if network is user.
func IsUser(network string) bool {
	return network == "user"
}

// FreeSubnet will try to find free private network beginning with startSubnet, incrementing it in steps up to number of tries.
func FreeSubnet(startSubnet string, step, tries int) (*Parameters, error) {
	currSubnet := startSubnet
	for try := 0; try < tries; try++ {
		n, err := inspect(currSubnet)
		if err != nil {
			return nil, err
		}
		subnet := n.IP
		if isSubnetPrivate(subnet) {
			taken, err := isSubnetTaken(subnet)
			if err != nil {
				return nil, err
			}
			if !taken {
				if reservation, err := reserveSubnet(subnet, defaultReservationPeriod); err == nil {
					n.reservation = reservation
					klog.Infof("using free private subnet %s: %+v", n.CIDR, n)
					return n, nil
				}
				klog.Infof("skipping subnet %s that is reserved: %+v", n.CIDR, n)
			} else {
				klog.Infof("skipping subnet %s that is taken: %+v", n.CIDR, n)
			}
		} else {
			klog.Infof("skipping subnet %s that is not private", n.CIDR)
		}
		prefix, _ := net.ParseIP(n.IP).DefaultMask().Size()
		nextSubnet := net.ParseIP(currSubnet).To4()
		if prefix <= 16 {
			nextSubnet[1] += byte(step)
		} else {
			nextSubnet[2] += byte(step)
		}
		currSubnet = nextSubnet.String()
	}
	return nil, fmt.Errorf("no free private network subnets found with given parameters (start: %q, step: %d, tries: %d)", startSubnet, step, tries)
}

<<<<<<< HEAD
// reserveSubnet returns releaser if subnet was successfully reserved for given period, creating lock for subnet to avoid race condition between multiple minikube instances (especially white testing in parallel).
var reserveSubnet = func(subnet string, period time.Duration) (mutex.Releaser, error) {
	spec := lock.PathMutexSpec(subnet)
	spec.Timeout = 1 * time.Millisecond // practically: just check, don't wait
	reservation, err := mutex.Acquire(spec)
	if err != nil {
		return nil, err
=======
// ParseAddr will try to parse an ip or a cidr address
func ParseAddr(addr string) (net.IP, *net.IPNet, error) {
	ip, network, err := net.ParseCIDR(addr)
	if err != nil {
		ip = net.ParseIP(addr)
		if ip == nil {
			return nil, nil, fmt.Errorf("failed parsing address %s: %w", addr, err)
		}
		err = nil
	}
	return ip, network, err
}

// reserveSubnet returns if subnet was successfully reserved for given period:
//   - false, if it already has unexpired reservation
//   - true, if new reservation was created or expired one renewed
//
// uses sync.Map to manage reservations thread-safe
var reserveSubnet = func(subnet string, period time.Duration) bool {
	// put 'zero' reservation{} Map value for subnet Map key
	// to block other processes from concurrently changing this subnet
	zero := reservation{}
	r, loaded := reservedSubnets.LoadOrStore(subnet, zero)
	// check if there was previously issued reservation
	if loaded {
		// back off if previous reservation was already set to 'zero'
		// as then other process is already managing this subnet concurrently
		if r == zero {
			klog.Infof("backing off reserving subnet %s (other process is managing it!): %+v", subnet, &reservedSubnets)
			return false
		}
		// check if previous reservation expired
		createdAt := r.(reservation).createdAt
		if time.Since(createdAt) < period {
			// unexpired reservation: restore original createdAt value
			reservedSubnets.Store(subnet, reservation{createdAt: createdAt})
			klog.Infof("skipping subnet %s that has unexpired reservation: %+v", subnet, &reservedSubnets)
			return false
		}
		// expired reservation: renew setting createdAt to now
		reservedSubnets.Store(subnet, reservation{createdAt: time.Now()})
		klog.Infof("reusing subnet %s that has expired reservation: %+v", subnet, &reservedSubnets)
		return true
>>>>>>> b62cd4f3
	}
	return reservation, nil
}<|MERGE_RESOLUTION|>--- conflicted
+++ resolved
@@ -254,7 +254,19 @@
 	return nil, fmt.Errorf("no free private network subnets found with given parameters (start: %q, step: %d, tries: %d)", startSubnet, step, tries)
 }
 
-<<<<<<< HEAD
+// ParseAddr will try to parse an ip or a cidr address
+func ParseAddr(addr string) (net.IP, *net.IPNet, error) {
+	ip, network, err := net.ParseCIDR(addr)
+	if err != nil {
+		ip = net.ParseIP(addr)
+		if ip == nil {
+			return nil, nil, fmt.Errorf("failed parsing address %s: %w", addr, err)
+		}
+		err = nil
+	}
+	return ip, network, err
+}
+
 // reserveSubnet returns releaser if subnet was successfully reserved for given period, creating lock for subnet to avoid race condition between multiple minikube instances (especially white testing in parallel).
 var reserveSubnet = func(subnet string, period time.Duration) (mutex.Releaser, error) {
 	spec := lock.PathMutexSpec(subnet)
@@ -262,51 +274,6 @@
 	reservation, err := mutex.Acquire(spec)
 	if err != nil {
 		return nil, err
-=======
-// ParseAddr will try to parse an ip or a cidr address
-func ParseAddr(addr string) (net.IP, *net.IPNet, error) {
-	ip, network, err := net.ParseCIDR(addr)
-	if err != nil {
-		ip = net.ParseIP(addr)
-		if ip == nil {
-			return nil, nil, fmt.Errorf("failed parsing address %s: %w", addr, err)
-		}
-		err = nil
-	}
-	return ip, network, err
-}
-
-// reserveSubnet returns if subnet was successfully reserved for given period:
-//   - false, if it already has unexpired reservation
-//   - true, if new reservation was created or expired one renewed
-//
-// uses sync.Map to manage reservations thread-safe
-var reserveSubnet = func(subnet string, period time.Duration) bool {
-	// put 'zero' reservation{} Map value for subnet Map key
-	// to block other processes from concurrently changing this subnet
-	zero := reservation{}
-	r, loaded := reservedSubnets.LoadOrStore(subnet, zero)
-	// check if there was previously issued reservation
-	if loaded {
-		// back off if previous reservation was already set to 'zero'
-		// as then other process is already managing this subnet concurrently
-		if r == zero {
-			klog.Infof("backing off reserving subnet %s (other process is managing it!): %+v", subnet, &reservedSubnets)
-			return false
-		}
-		// check if previous reservation expired
-		createdAt := r.(reservation).createdAt
-		if time.Since(createdAt) < period {
-			// unexpired reservation: restore original createdAt value
-			reservedSubnets.Store(subnet, reservation{createdAt: createdAt})
-			klog.Infof("skipping subnet %s that has unexpired reservation: %+v", subnet, &reservedSubnets)
-			return false
-		}
-		// expired reservation: renew setting createdAt to now
-		reservedSubnets.Store(subnet, reservation{createdAt: time.Now()})
-		klog.Infof("reusing subnet %s that has expired reservation: %+v", subnet, &reservedSubnets)
-		return true
->>>>>>> b62cd4f3
 	}
 	return reservation, nil
 }