--- conflicted
+++ resolved
@@ -886,26 +886,6 @@
 
 func createNode(cc config.ClusterConfig, kubeNodeName string, existing *config.ClusterConfig) (config.ClusterConfig, config.Node, error) {
 	// Create the initial node, which will necessarily be a control plane
-<<<<<<< HEAD
-	var cp config.Node
-	var err error
-	if existing == nil {
-		cp = config.Node{
-			Port:              cc.KubernetesConfig.NodePort,
-			KubernetesVersion: getKubernetesVersion(&cc),
-			Name:              kubeNodeName,
-			ControlPlane:      true,
-			Worker:            true,
-		}
-		cc.Nodes = []config.Node{cp}
-	} else {
-		cp, err = config.PrimaryControlPlane(existing)
-		if err != nil {
-			return cc, config.Node{}, err
-		}
-		cc.Nodes = existing.Nodes
-	}
-=======
 	if existing != nil {
 		cp, err := config.PrimaryControlPlane(existing)
 		cp.KubernetesVersion = getKubernetesVersion(&cc)
@@ -933,7 +913,6 @@
 		Worker:            true,
 	}
 	cc.Nodes = []config.Node{cp}
->>>>>>> 2754bb63
 	return cc, cp, nil
 }
 
