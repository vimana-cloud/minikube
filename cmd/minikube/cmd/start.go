/*
Copyright 2016 The Kubernetes Authors All rights reserved.

Licensed under the Apache License, Version 2.0 (the "License");
you may not use this file except in compliance with the License.
You may obtain a copy of the License at

    http://www.apache.org/licenses/LICENSE-2.0

Unless required by applicable law or agreed to in writing, software
distributed under the License is distributed on an "AS IS" BASIS,
WITHOUT WARRANTIES OR CONDITIONS OF ANY KIND, either express or implied.
See the License for the specific language governing permissions and
limitations under the License.
*/

package cmd

import (
	"encoding/json"
	"fmt"
	"math"
	"net"
	"net/url"
	"os"
	"os/exec"
	"os/user"
	"runtime"
	"strings"
	"time"

	"github.com/blang/semver"
	"github.com/docker/machine/libmachine/ssh"
	"github.com/golang/glog"
	"github.com/google/go-containerregistry/pkg/authn"
	"github.com/google/go-containerregistry/pkg/name"
	"github.com/google/go-containerregistry/pkg/v1/remote"
	"github.com/pkg/errors"
	"github.com/shirou/gopsutil/cpu"
	gopshost "github.com/shirou/gopsutil/host"
	"github.com/shirou/gopsutil/mem"
	"github.com/spf13/cobra"
	"github.com/spf13/viper"
	cmdcfg "k8s.io/minikube/cmd/minikube/cmd/config"
	"k8s.io/minikube/pkg/drivers/kic/oci"
	"k8s.io/minikube/pkg/minikube/bootstrapper/bsutil"
	"k8s.io/minikube/pkg/minikube/bootstrapper/images"
	"k8s.io/minikube/pkg/minikube/config"
	"k8s.io/minikube/pkg/minikube/constants"
	"k8s.io/minikube/pkg/minikube/cruntime"
	"k8s.io/minikube/pkg/minikube/download"
	"k8s.io/minikube/pkg/minikube/driver"
	"k8s.io/minikube/pkg/minikube/exit"
	"k8s.io/minikube/pkg/minikube/kubeconfig"
	"k8s.io/minikube/pkg/minikube/localpath"
	"k8s.io/minikube/pkg/minikube/machine"
	"k8s.io/minikube/pkg/minikube/node"
	"k8s.io/minikube/pkg/minikube/notify"
	"k8s.io/minikube/pkg/minikube/out"
	"k8s.io/minikube/pkg/minikube/proxy"
	"k8s.io/minikube/pkg/minikube/registry"
	"k8s.io/minikube/pkg/minikube/translate"
	pkgutil "k8s.io/minikube/pkg/util"
	"k8s.io/minikube/pkg/version"
)

const (
	isoURL                  = "iso-url"
	memory                  = "memory"
	cpus                    = "cpus"
	humanReadableDiskSize   = "disk-size"
	nfsSharesRoot           = "nfs-shares-root"
	nfsShare                = "nfs-share"
	kubernetesVersion       = "kubernetes-version"
	hostOnlyCIDR            = "host-only-cidr"
	containerRuntime        = "container-runtime"
	criSocket               = "cri-socket"
	networkPlugin           = "network-plugin"
	enableDefaultCNI        = "enable-default-cni"
	hypervVirtualSwitch     = "hyperv-virtual-switch"
	hypervUseExternalSwitch = "hyperv-use-external-switch"
	hypervExternalAdapter   = "hyperv-external-adapter"
	kvmNetwork              = "kvm-network"
	kvmQemuURI              = "kvm-qemu-uri"
	kvmGPU                  = "kvm-gpu"
	kvmHidden               = "kvm-hidden"
	minikubeEnvPrefix       = "MINIKUBE"
	installAddons           = "install-addons"
	defaultDiskSize         = "20000mb"
	keepContext             = "keep-context"
	createMount             = "mount"
	featureGates            = "feature-gates"
	apiServerName           = "apiserver-name"
	apiServerPort           = "apiserver-port"
	dnsDomain               = "dns-domain"
	serviceCIDR             = "service-cluster-ip-range"
	imageRepository         = "image-repository"
	imageMirrorCountry      = "image-mirror-country"
	mountString             = "mount-string"
	disableDriverMounts     = "disable-driver-mounts"
	cacheImages             = "cache-images"
	uuid                    = "uuid"
	vpnkitSock              = "hyperkit-vpnkit-sock"
	vsockPorts              = "hyperkit-vsock-ports"
	embedCerts              = "embed-certs"
	noVTXCheck              = "no-vtx-check"
	downloadOnly            = "download-only"
	dnsProxy                = "dns-proxy"
	hostDNSResolver         = "host-dns-resolver"
	waitUntilHealthy        = "wait"
	force                   = "force"
	dryRun                  = "dry-run"
	interactive             = "interactive"
	waitTimeout             = "wait-timeout"
	nativeSSH               = "native-ssh"
	minUsableMem            = 1024 // Kubernetes will not start with less than 1GB
	minRecommendedMem       = 2000 // Warn at no lower than existing configurations
	minimumCPUS             = 2
	minimumDiskSize         = "2000mb"
	autoUpdate              = "auto-update-drivers"
	hostOnlyNicType         = "host-only-nic-type"
	natNicType              = "nat-nic-type"
)

var (
	registryMirror   []string
	insecureRegistry []string
	apiServerNames   []string
	apiServerIPs     []net.IP
)

func init() {
	initMinikubeFlags()
	initKubernetesFlags()
	initDriverFlags()
	initNetworkingFlags()
	if err := viper.BindPFlags(startCmd.Flags()); err != nil {
		exit.WithError("unable to bind flags", err)
	}
}

// initMinikubeFlags includes commandline flags for minikube.
func initMinikubeFlags() {
	viper.SetEnvPrefix(minikubeEnvPrefix)
	// Replaces '-' in flags with '_' in env variables
	// e.g. iso-url => $ENVPREFIX_ISO_URL
	viper.SetEnvKeyReplacer(strings.NewReplacer("-", "_"))
	viper.AutomaticEnv()

	startCmd.Flags().Bool(force, false, "Force minikube to perform possibly dangerous operations")
	startCmd.Flags().Bool(interactive, true, "Allow user prompts for more information")
	startCmd.Flags().Bool(dryRun, false, "dry-run mode. Validates configuration, but does not mutate system state")

	startCmd.Flags().Int(cpus, 2, "Number of CPUs allocated to Kubernetes.")
	startCmd.Flags().String(memory, "", "Amount of RAM to allocate to Kubernetes (format: <number>[<unit>], where unit = b, k, m or g).")
	startCmd.Flags().String(humanReadableDiskSize, defaultDiskSize, "Disk size allocated to the minikube VM (format: <number>[<unit>], where unit = b, k, m or g).")
	startCmd.Flags().Bool(downloadOnly, false, "If true, only download and cache files for later use - don't install or start anything.")
	startCmd.Flags().Bool(cacheImages, true, "If true, cache docker images for the current bootstrapper and load them into the machine. Always false with --driver=none.")
	startCmd.Flags().StringSlice(isoURL, download.DefaultISOURLs(), "Locations to fetch the minikube ISO from.")
	startCmd.Flags().Bool(keepContext, false, "This will keep the existing kubectl context and will create a minikube context.")
	startCmd.Flags().Bool(embedCerts, false, "if true, will embed the certs in kubeconfig.")
	startCmd.Flags().String(containerRuntime, "docker", "The container runtime to be used (docker, crio, containerd).")
	startCmd.Flags().Bool(createMount, false, "This will start the mount daemon and automatically mount files into minikube.")
	startCmd.Flags().String(mountString, constants.DefaultMountDir+":/minikube-host", "The argument to pass the minikube mount command on start.")
	startCmd.Flags().StringArrayVar(&node.AddonList, "addons", nil, "Enable addons. see `minikube addons list` for a list of valid addon names.")
	startCmd.Flags().String(criSocket, "", "The cri socket path to be used.")
	startCmd.Flags().String(networkPlugin, "", "The name of the network plugin.")
	startCmd.Flags().Bool(enableDefaultCNI, false, "Enable the default CNI plugin (/etc/cni/net.d/k8s.conf). Used in conjunction with \"--network-plugin=cni\".")
	startCmd.Flags().Bool(waitUntilHealthy, true, "Block until the apiserver is servicing API requests")
	startCmd.Flags().Duration(waitTimeout, 6*time.Minute, "max time to wait per Kubernetes core services to be healthy.")
	startCmd.Flags().Bool(nativeSSH, true, "Use native Golang SSH client (default true). Set to 'false' to use the command line 'ssh' command when accessing the docker machine. Useful for the machine drivers when they will not start with 'Waiting for SSH'.")
	startCmd.Flags().Bool(autoUpdate, true, "If set, automatically updates drivers to the latest version. Defaults to true.")
	startCmd.Flags().Bool(installAddons, true, "If set, install addons. Defaults to true.")
}

// initKubernetesFlags inits the commandline flags for kubernetes related options
func initKubernetesFlags() {
	startCmd.Flags().String(kubernetesVersion, "", "The kubernetes version that the minikube VM will use (ex: v1.2.3)")
	startCmd.Flags().Var(&node.ExtraOptions, "extra-config",
		`A set of key=value pairs that describe configuration that may be passed to different components.
		The key should be '.' separated, and the first part before the dot is the component to apply the configuration to.
		Valid components are: kubelet, kubeadm, apiserver, controller-manager, etcd, proxy, scheduler
		Valid kubeadm parameters: `+fmt.Sprintf("%s, %s", strings.Join(bsutil.KubeadmExtraArgsWhitelist[bsutil.KubeadmCmdParam], ", "), strings.Join(bsutil.KubeadmExtraArgsWhitelist[bsutil.KubeadmConfigParam], ",")))
	startCmd.Flags().String(featureGates, "", "A set of key=value pairs that describe feature gates for alpha/experimental features.")
	startCmd.Flags().String(dnsDomain, constants.ClusterDNSDomain, "The cluster dns domain name used in the kubernetes cluster")
	startCmd.Flags().Int(apiServerPort, constants.APIServerPort, "The apiserver listening port")
	startCmd.Flags().String(apiServerName, constants.APIServerName, "The apiserver name which is used in the generated certificate for kubernetes.  This can be used if you want to make the apiserver available from outside the machine")
	startCmd.Flags().StringArrayVar(&apiServerNames, "apiserver-names", nil, "A set of apiserver names which are used in the generated certificate for kubernetes.  This can be used if you want to make the apiserver available from outside the machine")
	startCmd.Flags().IPSliceVar(&apiServerIPs, "apiserver-ips", nil, "A set of apiserver IP Addresses which are used in the generated certificate for kubernetes.  This can be used if you want to make the apiserver available from outside the machine")
}

// initDriverFlags inits the commandline flags for vm drivers
func initDriverFlags() {
	startCmd.Flags().String("driver", "", fmt.Sprintf("Driver is one of: %v (defaults to auto-detect)", driver.DisplaySupportedDrivers()))
	startCmd.Flags().String("vm-driver", "", "DEPRECATED, use `driver` instead.")
	startCmd.Flags().Bool(disableDriverMounts, false, "Disables the filesystem mounts provided by the hypervisors")

	// kvm2
	startCmd.Flags().String(kvmNetwork, "default", "The KVM network name. (kvm2 driver only)")
	startCmd.Flags().String(kvmQemuURI, "qemu:///system", "The KVM QEMU connection URI. (kvm2 driver only)")
	startCmd.Flags().Bool(kvmGPU, false, "Enable experimental NVIDIA GPU support in minikube")
	startCmd.Flags().Bool(kvmHidden, false, "Hide the hypervisor signature from the guest in minikube (kvm2 driver only)")

	// virtualbox
	startCmd.Flags().String(hostOnlyCIDR, "192.168.99.1/24", "The CIDR to be used for the minikube VM (virtualbox driver only)")
	startCmd.Flags().Bool(dnsProxy, false, "Enable proxy for NAT DNS requests (virtualbox driver only)")
	startCmd.Flags().Bool(hostDNSResolver, true, "Enable host resolver for NAT DNS requests (virtualbox driver only)")
	startCmd.Flags().Bool(noVTXCheck, false, "Disable checking for the availability of hardware virtualization before the vm is started (virtualbox driver only)")
	startCmd.Flags().String(hostOnlyNicType, "virtio", "NIC Type used for host only network. One of Am79C970A, Am79C973, 82540EM, 82543GC, 82545EM, or virtio (virtualbox driver only)")
	startCmd.Flags().String(natNicType, "virtio", "NIC Type used for host only network. One of Am79C970A, Am79C973, 82540EM, 82543GC, 82545EM, or virtio (virtualbox driver only)")

	// hyperkit
	startCmd.Flags().StringSlice(vsockPorts, []string{}, "List of guest VSock ports that should be exposed as sockets on the host (hyperkit driver only)")
	startCmd.Flags().String(uuid, "", "Provide VM UUID to restore MAC address (hyperkit driver only)")
	startCmd.Flags().String(vpnkitSock, "", "Location of the VPNKit socket used for networking. If empty, disables Hyperkit VPNKitSock, if 'auto' uses Docker for Mac VPNKit connection, otherwise uses the specified VSock (hyperkit driver only)")
	startCmd.Flags().StringSlice(nfsShare, []string{}, "Local folders to share with Guest via NFS mounts (hyperkit driver only)")
	startCmd.Flags().String(nfsSharesRoot, "/nfsshares", "Where to root the NFS Shares, defaults to /nfsshares (hyperkit driver only)")

	// hyperv
	startCmd.Flags().String(hypervVirtualSwitch, "", "The hyperv virtual switch name. Defaults to first found. (hyperv driver only)")
	startCmd.Flags().Bool(hypervUseExternalSwitch, false, "Whether to use external switch over Default Switch if virtual switch not explicitly specified. (hyperv driver only)")
	startCmd.Flags().String(hypervExternalAdapter, "", "External Adapter on which external switch will be created if no external switch is found. (hyperv driver only)")
}

// initNetworkingFlags inits the commandline flags for connectivity related flags for start
func initNetworkingFlags() {
	startCmd.Flags().StringSliceVar(&insecureRegistry, "insecure-registry", nil, "Insecure Docker registries to pass to the Docker daemon.  The default service CIDR range will automatically be added.")
	startCmd.Flags().StringSliceVar(&registryMirror, "registry-mirror", nil, "Registry mirrors to pass to the Docker daemon")
	startCmd.Flags().String(imageRepository, "", "Alternative image repository to pull docker images from. This can be used when you have limited access to gcr.io. Set it to \"auto\" to let minikube decide one for you. For Chinese mainland users, you may use local gcr.io mirrors such as registry.cn-hangzhou.aliyuncs.com/google_containers")
	startCmd.Flags().String(imageMirrorCountry, "", "Country code of the image mirror to be used. Leave empty to use the global one. For Chinese mainland users, set it to cn.")
	startCmd.Flags().String(serviceCIDR, constants.DefaultServiceCIDR, "The CIDR to be used for service cluster IPs.")
	startCmd.Flags().StringArrayVar(&node.DockerEnv, "docker-env", nil, "Environment variables to pass to the Docker daemon. (format: key=value)")
	startCmd.Flags().StringArrayVar(&node.DockerOpt, "docker-opt", nil, "Specify arbitrary flags to pass to the Docker daemon. (format: key=value)")
}

// startCmd represents the start command
var startCmd = &cobra.Command{
	Use:   "start",
	Short: "Starts a local kubernetes cluster",
	Long:  "Starts a local kubernetes cluster",
	Run:   runStart,
}

// platform generates a user-readable platform message
func platform() string {
	var s strings.Builder

	// Show the distro version if possible
	hi, err := gopshost.Info()
	if err == nil {
		s.WriteString(fmt.Sprintf("%s %s", strings.Title(hi.Platform), hi.PlatformVersion))
		glog.Infof("hostinfo: %+v", hi)
	} else {
		glog.Warningf("gopshost.Info returned error: %v", err)
		s.WriteString(runtime.GOOS)
	}

	vsys, vrole, err := gopshost.Virtualization()
	if err != nil {
		glog.Warningf("gopshost.Virtualization returned error: %v", err)
	} else {
		glog.Infof("virtualization: %s %s", vsys, vrole)
	}

	// This environment is exotic, let's output a bit more.
	if vrole == "guest" || runtime.GOARCH != "amd64" {
		if vsys != "" {
			s.WriteString(fmt.Sprintf(" (%s/%s)", vsys, runtime.GOARCH))
		} else {
			s.WriteString(fmt.Sprintf(" (%s)", runtime.GOARCH))
		}
	}
	return s.String()
}

// runStart handles the executes the flow of "minikube start"
func runStart(cmd *cobra.Command, args []string) {
	displayVersion(version.GetVersion())
	displayEnviron(os.Environ())

	// if --registry-mirror specified when run minikube start,
	// take arg precedence over MINIKUBE_REGISTRY_MIRROR
	// actually this is a hack, because viper 1.0.0 can assign env to variable if StringSliceVar
	// and i can't update it to 1.4.0, it affects too much code
	// other types (like String, Bool) of flag works, so imageRepository, imageMirrorCountry
	// can be configured as MINIKUBE_IMAGE_REPOSITORY and IMAGE_MIRROR_COUNTRY
	// this should be updated to documentation
	if len(registryMirror) == 0 {
		registryMirror = viper.GetStringSlice("registry_mirror")
	}

	existing, err := config.Load(viper.GetString(config.ProfileName))
	if err != nil && !config.IsNotExist(err) {
		exit.WithCodeT(exit.Data, "Unable to load config: {{.error}}", out.V{"error": err})
	}

	ds := selectDriver(existing)
	driverName := ds.Name
	glog.Infof("selected driver: %s", driverName)
	validateDriver(ds, existing)
	err = autoSetDriverOptions(cmd, driverName)
	if err != nil {
		glog.Errorf("Error autoSetOptions : %v", err)
	}

	validateFlags(cmd, driverName)
	validateUser(driverName)

	// Download & update the driver, even in --download-only mode
	if !viper.GetBool(dryRun) {
		updateDriver(driverName)
	}

	k8sVersion := getKubernetesVersion(existing)
	mc, n, err := generateCfgFromFlags(cmd, k8sVersion, driverName)
	if err != nil {
		exit.WithError("Failed to generate config", err)
	}

	// This is about as far as we can go without overwriting config files
	if viper.GetBool(dryRun) {
		out.T(out.DryRun, `dry-run validation complete!`)
		return
	}

	if !driver.BareMetal(driverName) && !driver.IsKIC(driverName) {
		url, err := download.ISO(viper.GetStringSlice(isoURL))
		if err != nil {
			exit.WithError("Failed to cache ISO", err)
		}
		mc.MinikubeISO = url
	}

	if viper.GetBool(nativeSSH) {
		ssh.SetDefaultClient(ssh.Native)
	} else {
		ssh.SetDefaultClient(ssh.External)
	}

	var existingAddons map[string]bool
	if viper.GetBool(installAddons) {
		existingAddons = map[string]bool{}
		if existing != nil && existing.Addons != nil {
			existingAddons = existing.Addons
		}
	}
	kubeconfig, err := node.Start(mc, n, true, existingAddons)
	if err != nil {
		exit.WithError("Starting node", err)
	}

	if err := showKubectlInfo(kubeconfig, k8sVersion, mc.Name); err != nil {
		glog.Errorf("kubectl info: %v", err)
	}
}

func updateDriver(driverName string) {
	v, err := version.GetSemverVersion()
	if err != nil {
		out.WarningT("Error parsing minikube version: {{.error}}", out.V{"error": err})
	} else if err := driver.InstallOrUpdate(driverName, localpath.MakeMiniPath("bin"), v, viper.GetBool(interactive), viper.GetBool(autoUpdate)); err != nil {
		out.WarningT("Unable to update {{.driver}} driver: {{.error}}", out.V{"driver": driverName, "error": err})
	}
}

func displayVersion(version string) {
	prefix := ""
	if viper.GetString(config.ProfileName) != constants.DefaultClusterName {
		prefix = fmt.Sprintf("[%s] ", viper.GetString(config.ProfileName))
	}

	versionState := out.Happy
	if notify.MaybePrintUpdateTextFromGithub() {
		versionState = out.Meh
	}

	out.T(versionState, "{{.prefix}}minikube {{.version}} on {{.platform}}", out.V{"prefix": prefix, "version": version, "platform": platform()})
}

// displayEnviron makes the user aware of environment variables that will affect how minikube operates
func displayEnviron(env []string) {
	for _, kv := range env {
		bits := strings.SplitN(kv, "=", 2)
		k := bits[0]
		v := bits[1]
		if strings.HasPrefix(k, "MINIKUBE_") || k == constants.KubeconfigEnvVar {
			out.T(out.Option, "{{.key}}={{.value}}", out.V{"key": k, "value": v})
		}
	}
}

func showKubectlInfo(kcs *kubeconfig.Settings, k8sVersion string, machineName string) error {
	if kcs.KeepContext {
		out.T(out.Kubectl, "To connect to this cluster, use: kubectl --context={{.name}}", out.V{"name": kcs.ClusterName})
	} else {
		out.T(out.Ready, `Done! kubectl is now configured to use "{{.name}}"`, out.V{"name": machineName})
	}

	path, err := exec.LookPath("kubectl")
	if err != nil {
		out.T(out.Tip, "For best results, install kubectl: https://kubernetes.io/docs/tasks/tools/install-kubectl/")
		return nil
	}

	j, err := exec.Command(path, "version", "--client", "--output=json").Output()
	if err != nil {
		return errors.Wrap(err, "exec")
	}

	cv := struct {
		ClientVersion struct {
			GitVersion string `json:"gitVersion"`
		} `json:"clientVersion"`
	}{}
	err = json.Unmarshal(j, &cv)
	if err != nil {
		return errors.Wrap(err, "unmarshal")
	}

	client, err := semver.Make(strings.TrimPrefix(cv.ClientVersion.GitVersion, version.VersionPrefix))
	if err != nil {
		return errors.Wrap(err, "client semver")
	}

	cluster := semver.MustParse(strings.TrimPrefix(k8sVersion, version.VersionPrefix))
	minorSkew := int(math.Abs(float64(int(client.Minor) - int(cluster.Minor))))
	glog.Infof("kubectl: %s, cluster: %s (minor skew: %d)", client, cluster, minorSkew)

	if client.Major != cluster.Major || minorSkew > 1 {
		out.WarningT("{{.path}} is version {{.client_version}}, and is incompatible with Kubernetes {{.cluster_version}}. You will need to update {{.path}} or use 'minikube kubectl' to connect with this cluster",
			out.V{"path": path, "client_version": client, "cluster_version": cluster})
	}
	return nil
}

func selectDriver(existing *config.ClusterConfig) registry.DriverState {
	// Technically unrelated, but important to perform before detection
	driver.SetLibvirtURI(viper.GetString(kvmQemuURI))

	// By default, the driver is whatever we used last time
	if existing != nil && existing.Driver != "" {
		ds := driver.Status(existing.Driver)
		out.T(out.Sparkle, `Using the {{.driver}} driver based on existing profile`, out.V{"driver": ds.String()})
		return ds
	}

	// Default to looking at the new driver parameter
	if viper.GetString("driver") != "" {
		ds := driver.Status(viper.GetString("driver"))
		out.T(out.Sparkle, `Using the {{.driver}} driver based on user configuration`, out.V{"driver": ds.String()})
		return ds
	}

	// Fallback to old driver parameter
	if viper.GetString("vm-driver") != "" {
		ds := driver.Status(viper.GetString("vm-driver"))
		out.T(out.Sparkle, `Using the {{.driver}} driver based on user configuration`, out.V{"driver": ds.String()})
		return ds
	}

	pick, alts := driver.Suggest(driver.Choices())
	if pick.Name == "" {
		exit.WithCodeT(exit.Config, "Unable to determine a default driver to use. Try specifying --driver, or see https://minikube.sigs.k8s.io/docs/start/")
	}

	if len(alts) > 1 {
		altNames := []string{}
		for _, a := range alts {
			altNames = append(altNames, a.String())
		}
		out.T(out.Sparkle, `Automatically selected the {{.driver}} driver. Other choices: {{.alternates}}`, out.V{"driver": pick.Name, "alternates": strings.Join(altNames, ", ")})
	} else {
		out.T(out.Sparkle, `Automatically selected the {{.driver}} driver`, out.V{"driver": pick.String()})
	}
	return pick
}

// validateDriver validates that the selected driver appears sane, exits if not
func validateDriver(ds registry.DriverState, existing *config.ClusterConfig) {
	name := ds.Name
	glog.Infof("validating driver %q against %+v", name, existing)
	if !driver.Supported(name) {
		exit.WithCodeT(exit.Unavailable, "The driver {{.experimental}} '{{.driver}}' is not supported on {{.os}}", out.V{"driver": name, "os": runtime.GOOS})
	}

	st := ds.State
	glog.Infof("status for %s: %+v", name, st)

	if st.Error != nil {
		out.ErrLn("")

		out.WarningT("'{{.driver}}' driver reported an issue: {{.error}}", out.V{"driver": name, "error": st.Error})
		out.ErrT(out.Tip, "Suggestion: {{.fix}}", out.V{"fix": translate.T(st.Fix)})
		if st.Doc != "" {
			out.ErrT(out.Documentation, "Documentation: {{.url}}", out.V{"url": st.Doc})
		}
		out.ErrLn("")

		if !st.Installed && !viper.GetBool(force) {
			if existing != nil && name == existing.Driver {
				exit.WithCodeT(exit.Unavailable, "{{.driver}} does not appear to be installed, but is specified by an existing profile. Please run 'minikube delete' or install {{.driver}}", out.V{"driver": name})
			}
			exit.WithCodeT(exit.Unavailable, "{{.driver}} does not appear to be installed", out.V{"driver": name})
		}
	}

	if existing == nil {
		return
	}

	api, err := machine.NewAPIClient()
	if err != nil {
		glog.Warningf("selectDriver NewAPIClient: %v", err)
		return
	}

	cp, err := config.PrimaryControlPlane(*existing)
	if err != nil {
		exit.WithError("Error getting primary cp", err)
	}

	machineName := driver.MachineName(*existing, cp)
	h, err := api.Load(machineName)
	if err != nil {
		glog.Warningf("selectDriver api.Load: %v", err)
		return
	}

	if h.Driver.DriverName() == name {
		return
	}

	out.ErrT(out.Conflict, `The existing "{{.profile_name}}" VM that was created using the "{{.old_driver}}" driver, and is incompatible with the "{{.driver}}" driver.`,
		out.V{"profile_name": machineName, "driver": name, "old_driver": h.Driver.DriverName()})

	out.ErrT(out.Workaround, `To proceed, either:

    1) Delete the existing "{{.profile_name}}" cluster using: '{{.command}} delete'

    * or *

    2) Start the existing "{{.profile_name}}" cluster using: '{{.command}} start --driver={{.old_driver}}'
	`, out.V{"command": minikubeCmd(), "old_driver": h.Driver.DriverName(), "profile_name": machineName})

	exit.WithCodeT(exit.Config, "Exiting.")
}

func selectImageRepository(mirrorCountry string) (bool, string, error) {
	var tryCountries []string
	var fallback string
	glog.Infof("selecting image repository for country %s ...", mirrorCountry)

	if mirrorCountry != "" {
		localRepos, ok := constants.ImageRepositories[mirrorCountry]
		if !ok || len(localRepos) == 0 {
			return false, "", fmt.Errorf("invalid image mirror country code: %s", mirrorCountry)
		}

		tryCountries = append(tryCountries, mirrorCountry)

		// we'll use the first repository as fallback
		// when none of the mirrors in the given location is available
		fallback = localRepos[0]

	} else {
		// always make sure global is preferred
		tryCountries = append(tryCountries, "global")
		for k := range constants.ImageRepositories {
			if strings.ToLower(k) != "global" {
				tryCountries = append(tryCountries, k)
			}
		}
	}

	checkRepository := func(repo string) error {
		pauseImage := images.Pause(repo)
		ref, err := name.ParseReference(pauseImage, name.WeakValidation)
		if err != nil {
			return err
		}

		_, err = remote.Image(ref, remote.WithAuthFromKeychain(authn.DefaultKeychain))
		return err
	}

	for _, code := range tryCountries {
		localRepos := constants.ImageRepositories[code]
		for _, repo := range localRepos {
			err := checkRepository(repo)
			if err == nil {
				return true, repo, nil
			}
		}
	}

	return false, fallback, nil
}

// Return a minikube command containing the current profile name
func minikubeCmd() string {
	if viper.GetString(config.ProfileName) != constants.DefaultClusterName {
		return fmt.Sprintf("minikube -p %s", config.ProfileName)
	}
	return "minikube"
}

// validateUser validates minikube is run by the recommended user (privileged or regular)
func validateUser(drvName string) {
	u, err := user.Current()
	if err != nil {
		glog.Errorf("Error getting the current user: %v", err)
		return
	}

	useForce := viper.GetBool(force)

	if driver.NeedsRoot(drvName) && u.Uid != "0" && !useForce {
		exit.WithCodeT(exit.Permissions, `The "{{.driver_name}}" driver requires root privileges. Please run minikube using 'sudo minikube --driver={{.driver_name}}'.`, out.V{"driver_name": drvName})
	}

	if driver.NeedsRoot(drvName) || u.Uid != "0" {
		return
	}

	out.T(out.Stopped, `The "{{.driver_name}}" driver should not be used with root privileges.`, out.V{"driver_name": drvName})
	out.T(out.Tip, "If you are running minikube within a VM, consider using --driver=none:")
	out.T(out.Documentation, "  https://minikube.sigs.k8s.io/docs/reference/drivers/none/")

	if !useForce {
		os.Exit(exit.Permissions)
	}
	_, err = config.Load(viper.GetString(config.ProfileName))
	if err == nil || !config.IsNotExist(err) {
		out.T(out.Tip, "Tip: To remove this root owned cluster, run: sudo {{.cmd}} delete", out.V{"cmd": minikubeCmd()})
	}
	if !useForce {
		exit.WithCodeT(exit.Permissions, "Exiting")
	}
}

// defaultMemorySize calculates the default memory footprint in MB
func defaultMemorySize(drvName string) int {
	fallback := 2200
	maximum := 6000

	v, err := mem.VirtualMemory()
	if err != nil {
		return fallback
	}
	available := v.Total / 1024 / 1024

	// For KIC, do not allocate more memory than the container has available (+ some slack)
	if driver.IsKIC(drvName) {
		s, err := oci.DaemonInfo(drvName)
		if err != nil {
			return fallback
		}
		maximum = int(s.TotalMemory/1024/1024) - 128
	}

	suggested := int(available / 4)

	if suggested > maximum {
		suggested = maximum
	}

	if suggested < fallback {
		suggested = fallback
	}

	glog.Infof("Selecting memory default of %dMB, given %dMB available and %dMB maximum", suggested, available, maximum)
	return suggested
}

// validateMemorySize validates the memory size matches the minimum recommended
func validateMemorySize() {
	req := pkgutil.CalculateSizeInMB(viper.GetString(memory))
	if req < minUsableMem && !viper.GetBool(force) {
		exit.WithCodeT(exit.Config, "Requested memory allocation {{.requested}}MB is less than the usable minimum of {{.minimum}}MB",
			out.V{"requested": req, "mininum": minUsableMem})
	}
	if req < minRecommendedMem && !viper.GetBool(force) {
		out.T(out.Notice, "Requested memory allocation ({{.requested}}MB) is less than the recommended minimum {{.recommended}}MB. Kubernetes may crash unexpectedly.",
			out.V{"requested": req, "recommended": minRecommendedMem})
	}
}

// validateCPUCount validates the cpu count matches the minimum recommended
func validateCPUCount(local bool) {
	var cpuCount int
	if local {
		// Uses the gopsutil cpu package to count the number of physical cpu cores
		ci, err := cpu.Counts(false)
		if err != nil {
			glog.Warningf("Unable to get CPU info: %v", err)
		} else {
			cpuCount = ci
		}
	} else {
		cpuCount = viper.GetInt(cpus)
	}
	if cpuCount < minimumCPUS && !viper.GetBool(force) {
		exit.UsageT("Requested cpu count {{.requested_cpus}} is less than the minimum allowed of {{.minimum_cpus}}", out.V{"requested_cpus": cpuCount, "minimum_cpus": minimumCPUS})
	}
}

// validateFlags validates the supplied flags against known bad combinations
func validateFlags(cmd *cobra.Command, drvName string) {
	if cmd.Flags().Changed(humanReadableDiskSize) {
		diskSizeMB := pkgutil.CalculateSizeInMB(viper.GetString(humanReadableDiskSize))
		if diskSizeMB < pkgutil.CalculateSizeInMB(minimumDiskSize) && !viper.GetBool(force) {
			exit.WithCodeT(exit.Config, "Requested disk size {{.requested_size}} is less than minimum of {{.minimum_size}}", out.V{"requested_size": diskSizeMB, "minimum_size": pkgutil.CalculateSizeInMB(minimumDiskSize)})
		}
	}

	if cmd.Flags().Changed(cpus) {
		validateCPUCount(driver.BareMetal(drvName))
		if !driver.HasResourceLimits(drvName) {
			out.WarningT("The '{{.name}}' driver does not respect the --cpus flag", out.V{"name": drvName})
		}
	}

	if cmd.Flags().Changed(memory) {
		validateMemorySize()
		if !driver.HasResourceLimits(drvName) {
			out.WarningT("The '{{.name}}' driver does not respect the --memory flag", out.V{"name": drvName})
		}
	}

	if driver.BareMetal(drvName) {
		if viper.GetString(config.ProfileName) != constants.DefaultClusterName {
			exit.WithCodeT(exit.Config, "The '{{.name}} driver does not support multiple profiles: https://minikube.sigs.k8s.io/docs/reference/drivers/none/", out.V{"name": drvName})
		}

		runtime := viper.GetString(containerRuntime)
		if runtime != "docker" {
			out.WarningT("Using the '{{.runtime}}' runtime with the 'none' driver is an untested configuration!", out.V{"runtime": runtime})
		}
	}

	// check that kubeadm extra args contain only whitelisted parameters
	for param := range node.ExtraOptions.AsMap().Get(bsutil.Kubeadm) {
		if !config.ContainsParam(bsutil.KubeadmExtraArgsWhitelist[bsutil.KubeadmCmdParam], param) &&
			!config.ContainsParam(bsutil.KubeadmExtraArgsWhitelist[bsutil.KubeadmConfigParam], param) {
			exit.UsageT("Sorry, the kubeadm.{{.parameter_name}} parameter is currently not supported by --extra-config", out.V{"parameter_name": param})
		}
	}

	validateRegistryMirror()
}

// This function validates if the --registry-mirror
// args match the format of http://localhost
func validateRegistryMirror() {

	if len(registryMirror) > 0 {
		for _, loc := range registryMirror {
			URL, err := url.Parse(loc)
			if err != nil {
				glog.Errorln("Error Parsing URL: ", err)
			}
			if (URL.Scheme != "http" && URL.Scheme != "https") || URL.Path != "" {
				exit.UsageT("Sorry, the url provided with the --registry-mirror flag is invalid: {{.url}}", out.V{"url": loc})
			}

		}
	}
}

// generateCfgFromFlags generates config.Config based on flags and supplied arguments
func generateCfgFromFlags(cmd *cobra.Command, k8sVersion string, drvName string) (config.ClusterConfig, config.Node, error) {
	r, err := cruntime.New(cruntime.Config{Type: viper.GetString(containerRuntime)})
	if err != nil {
		return config.ClusterConfig{}, config.Node{}, err
	}

	// Pick good default values for --network-plugin and --enable-default-cni based on runtime.
	selectedEnableDefaultCNI := viper.GetBool(enableDefaultCNI)
	selectedNetworkPlugin := viper.GetString(networkPlugin)
	if r.DefaultCNI() && !cmd.Flags().Changed(networkPlugin) {
		selectedNetworkPlugin = "cni"
		if !cmd.Flags().Changed(enableDefaultCNI) {
			selectedEnableDefaultCNI = true
		}
	}

	// Feed Docker our host proxy environment by default, so that it can pull images
	if _, ok := r.(*cruntime.Docker); ok && !cmd.Flags().Changed("docker-env") {
		setDockerProxy()
	}

	repository := viper.GetString(imageRepository)
	mirrorCountry := strings.ToLower(viper.GetString(imageMirrorCountry))
	if strings.ToLower(repository) == "auto" || mirrorCountry != "" {
		found, autoSelectedRepository, err := selectImageRepository(mirrorCountry)
		if err != nil {
			exit.WithError("Failed to check main repository and mirrors for images for images", err)
		}

		if !found {
			if autoSelectedRepository == "" {
				exit.WithCodeT(exit.Failure, "None of the known repositories is accessible. Consider specifying an alternative image repository with --image-repository flag")
			} else {
				out.WarningT("None of the known repositories in your location are accessible. Using {{.image_repository_name}} as fallback.", out.V{"image_repository_name": autoSelectedRepository})
			}
		}

		repository = autoSelectedRepository
	}

	if cmd.Flags().Changed(imageRepository) {
		out.T(out.SuccessType, "Using image repository {{.name}}", out.V{"name": repository})
	}

	var kubeNodeName string
	if drvName != driver.None {
		kubeNodeName = "m01"
	}

	mem := defaultMemorySize(drvName)
	if viper.GetString(memory) != "" {
		mem = pkgutil.CalculateSizeInMB(viper.GetString(memory))
	}

	// Create the initial node, which will necessarily be a control plane
	cp := config.Node{
		Port:              viper.GetInt(apiServerPort),
		KubernetesVersion: k8sVersion,
		Name:              kubeNodeName,
		ControlPlane:      true,
		Worker:            true,
	}

	cfg := config.ClusterConfig{
		Name:                    viper.GetString(config.ProfileName),
		KeepContext:             viper.GetBool(keepContext),
		EmbedCerts:              viper.GetBool(embedCerts),
<<<<<<< HEAD
		MinikubeISO:             viper.GetString(isoURL),
		Memory:                  mem,
=======
		Memory:                  pkgutil.CalculateSizeInMB(viper.GetString(memory)),
>>>>>>> 4c599a4c
		CPUs:                    viper.GetInt(cpus),
		DiskSize:                pkgutil.CalculateSizeInMB(viper.GetString(humanReadableDiskSize)),
		Driver:                  drvName,
		HyperkitVpnKitSock:      viper.GetString(vpnkitSock),
		HyperkitVSockPorts:      viper.GetStringSlice(vsockPorts),
		NFSShare:                viper.GetStringSlice(nfsShare),
		NFSSharesRoot:           viper.GetString(nfsSharesRoot),
		DockerEnv:               node.DockerEnv,
		DockerOpt:               node.DockerOpt,
		InsecureRegistry:        insecureRegistry,
		RegistryMirror:          registryMirror,
		HostOnlyCIDR:            viper.GetString(hostOnlyCIDR),
		HypervVirtualSwitch:     viper.GetString(hypervVirtualSwitch),
		HypervUseExternalSwitch: viper.GetBool(hypervUseExternalSwitch),
		HypervExternalAdapter:   viper.GetString(hypervExternalAdapter),
		KVMNetwork:              viper.GetString(kvmNetwork),
		KVMQemuURI:              viper.GetString(kvmQemuURI),
		KVMGPU:                  viper.GetBool(kvmGPU),
		KVMHidden:               viper.GetBool(kvmHidden),
		DisableDriverMounts:     viper.GetBool(disableDriverMounts),
		UUID:                    viper.GetString(uuid),
		NoVTXCheck:              viper.GetBool(noVTXCheck),
		DNSProxy:                viper.GetBool(dnsProxy),
		HostDNSResolver:         viper.GetBool(hostDNSResolver),
		HostOnlyNicType:         viper.GetString(hostOnlyNicType),
		NatNicType:              viper.GetString(natNicType),
		KubernetesConfig: config.KubernetesConfig{
			KubernetesVersion:      k8sVersion,
			ClusterName:            viper.GetString(config.ProfileName),
			APIServerName:          viper.GetString(apiServerName),
			APIServerNames:         apiServerNames,
			APIServerIPs:           apiServerIPs,
			DNSDomain:              viper.GetString(dnsDomain),
			FeatureGates:           viper.GetString(featureGates),
			ContainerRuntime:       viper.GetString(containerRuntime),
			CRISocket:              viper.GetString(criSocket),
			NetworkPlugin:          selectedNetworkPlugin,
			ServiceCIDR:            viper.GetString(serviceCIDR),
			ImageRepository:        repository,
			ExtraOptions:           node.ExtraOptions,
			ShouldLoadCachedImages: viper.GetBool(cacheImages),
			EnableDefaultCNI:       selectedEnableDefaultCNI,
		},
		Nodes: []config.Node{cp},
	}
	return cfg, cp, nil
}

// setDockerProxy sets the proxy environment variables in the docker environment.
func setDockerProxy() {
	for _, k := range proxy.EnvVars {
		if v := os.Getenv(k); v != "" {
			// convert https_proxy to HTTPS_PROXY for linux
			// TODO (@medyagh): if user has both http_proxy & HTTPS_PROXY set merge them.
			k = strings.ToUpper(k)
			if k == "HTTP_PROXY" || k == "HTTPS_PROXY" {
				if strings.HasPrefix(v, "localhost") || strings.HasPrefix(v, "127.0") {
					out.WarningT("Not passing {{.name}}={{.value}} to docker env.", out.V{"name": k, "value": v})
					continue
				}
			}
			node.DockerEnv = append(node.DockerEnv, fmt.Sprintf("%s=%s", k, v))
		}
	}
}

// autoSetDriverOptions sets the options needed for specific driver automatically.
func autoSetDriverOptions(cmd *cobra.Command, drvName string) (err error) {
	err = nil
	hints := driver.FlagDefaults(drvName)
	if !cmd.Flags().Changed("extra-config") && len(hints.ExtraOptions) > 0 {
		for _, eo := range hints.ExtraOptions {
			glog.Infof("auto setting extra-config to %q.", eo)
			err = node.ExtraOptions.Set(eo)
			if err != nil {
				err = errors.Wrapf(err, "setting extra option %s", eo)
			}
		}
	}

	if !cmd.Flags().Changed(cacheImages) {
		viper.Set(cacheImages, hints.CacheImages)
	}

	if !cmd.Flags().Changed(containerRuntime) && hints.ContainerRuntime != "" {
		viper.Set(containerRuntime, hints.ContainerRuntime)
		glog.Infof("auto set %s to %q.", containerRuntime, hints.ContainerRuntime)
	}

	if !cmd.Flags().Changed(cmdcfg.Bootstrapper) && hints.Bootstrapper != "" {
		viper.Set(cmdcfg.Bootstrapper, hints.Bootstrapper)
		glog.Infof("auto set %s to %q.", cmdcfg.Bootstrapper, hints.Bootstrapper)

	}

	return err
}

// getKubernetesVersion ensures that the requested version is reasonable
func getKubernetesVersion(old *config.ClusterConfig) string {
	paramVersion := viper.GetString(kubernetesVersion)

	if paramVersion == "" { // if the user did not specify any version then ...
		if old != nil { // .. use the old version from config (if any)
			paramVersion = old.KubernetesConfig.KubernetesVersion
		}
		if paramVersion == "" { // .. otherwise use the default version
			paramVersion = constants.DefaultKubernetesVersion
		}
	}

	nvs, err := semver.Make(strings.TrimPrefix(paramVersion, version.VersionPrefix))
	if err != nil {
		exit.WithCodeT(exit.Data, `Unable to parse "{{.kubernetes_version}}": {{.error}}`, out.V{"kubernetes_version": paramVersion, "error": err})
	}
	nv := version.VersionPrefix + nvs.String()

	if old == nil || old.KubernetesConfig.KubernetesVersion == "" {
		return nv
	}

	oldestVersion, err := semver.Make(strings.TrimPrefix(constants.OldestKubernetesVersion, version.VersionPrefix))
	if err != nil {
		exit.WithCodeT(exit.Data, "Unable to parse oldest Kubernetes version from constants: {{.error}}", out.V{"error": err})
	}
	defaultVersion, err := semver.Make(strings.TrimPrefix(constants.DefaultKubernetesVersion, version.VersionPrefix))
	if err != nil {
		exit.WithCodeT(exit.Data, "Unable to parse default Kubernetes version from constants: {{.error}}", out.V{"error": err})
	}

	if nvs.LT(oldestVersion) {
		out.WarningT("Specified Kubernetes version {{.specified}} is less than the oldest supported version: {{.oldest}}", out.V{"specified": nvs, "oldest": constants.OldestKubernetesVersion})
		if viper.GetBool(force) {
			out.WarningT("Kubernetes {{.version}} is not supported by this release of minikube", out.V{"version": nvs})
		} else {
			exit.WithCodeT(exit.Data, "Sorry, Kubernetes {{.version}} is not supported by this release of minikube", out.V{"version": nvs})
		}
	}

	ovs, err := semver.Make(strings.TrimPrefix(old.KubernetesConfig.KubernetesVersion, version.VersionPrefix))
	if err != nil {
		glog.Errorf("Error parsing old version %q: %v", old.KubernetesConfig.KubernetesVersion, err)
	}

	if nvs.LT(ovs) {
		nv = version.VersionPrefix + ovs.String()
		profileArg := ""
		if old.Name != constants.DefaultClusterName {
			profileArg = fmt.Sprintf("-p %s", old.Name)
		}
		exit.WithCodeT(exit.Config, `Error: You have selected Kubernetes v{{.new}}, but the existing cluster for your profile is running Kubernetes v{{.old}}. Non-destructive downgrades are not supported, but you can proceed by performing one of the following options:

* Recreate the cluster using Kubernetes v{{.new}}: Run "minikube delete {{.profile}}", then "minikube start {{.profile}} --kubernetes-version={{.new}}"
* Create a second cluster with Kubernetes v{{.new}}: Run "minikube start -p <new name> --kubernetes-version={{.new}}"
* Reuse the existing cluster with Kubernetes v{{.old}} or newer: Run "minikube start {{.profile}} --kubernetes-version={{.old}}"`, out.V{"new": nvs, "old": ovs, "profile": profileArg})

	}
	if defaultVersion.GT(nvs) {
		out.T(out.ThumbsUp, "Kubernetes {{.new}} is now available. If you would like to upgrade, specify: --kubernetes-version={{.new}}", out.V{"new": defaultVersion})
	}
	return nv
}<|MERGE_RESOLUTION|>--- conflicted
+++ resolved
@@ -835,12 +835,8 @@
 		Name:                    viper.GetString(config.ProfileName),
 		KeepContext:             viper.GetBool(keepContext),
 		EmbedCerts:              viper.GetBool(embedCerts),
-<<<<<<< HEAD
 		MinikubeISO:             viper.GetString(isoURL),
 		Memory:                  mem,
-=======
-		Memory:                  pkgutil.CalculateSizeInMB(viper.GetString(memory)),
->>>>>>> 4c599a4c
 		CPUs:                    viper.GetInt(cpus),
 		DiskSize:                pkgutil.CalculateSizeInMB(viper.GetString(humanReadableDiskSize)),
 		Driver:                  drvName,
